"""
    SurfaceFluxes

## Interface
<<<<<<< HEAD
  - [`compute_buoyancy_flux`](@ref) computes the buoyancy flux
  - In addition, each sub-module has the following functions:
    - `monin_obukhov_len` computes the Monin-Obukhov length
    - `compute_friction_velocity` computes the friction velocity
    - `compute_exchange_coefficients` computes the exchange coefficients
=======
  - [`surface_conditions`](@ref) computes
    - Monin-Obukhov length
    - Potential temperature flux (if not given) using Monin-Obukhov theory
    - transport fluxes using Monin-Obukhov theory
    - friction velocity/temperature scale/tracer scales
    - exchange coefficients
>>>>>>> e8fea87e

## References

@article{nishizawa2018surface,
  title={A Surface Flux Scheme Based on the Monin-Obukhov Similarity for Finite Volume Models},
  author={Nishizawa, S and Kitamura, Y},
  journal={Journal of Advances in Modeling Earth Systems},
  volume={10},
  number={12},
  pages={3159--3175},
  year={2018},
  publisher={Wiley Online Library}
}

@article{byun1990analytical,
  title={On the analytical solutions of flux-profile relationships for the atmospheric surface layer},
  author={Byun, Daewon W},
  journal={Journal of Applied Meteorology},
  volume={29},
  number={7},
  pages={652--657},
  year={1990}
}
"""
module SurfaceFluxes

<<<<<<< HEAD
using RootSolvers
using ..Thermodynamics
using CLIMAParameters
=======
using ..MoistThermodynamics
using DocStringExtensions
using NLsolve
using CLIMAParameters: AbstractParameterSet
>>>>>>> e8fea87e
using CLIMAParameters.Planet: molmass_ratio, grav
using CLIMAParameters.SubgridScale: von_karman_const

const APS = AbstractParameterSet
abstract type SurfaceFluxesModel end

<<<<<<< HEAD
using RootSolvers
using ...Thermodynamics
using CLIMAParameters
using CLIMAParameters.SubgridScale: von_karman_const
=======
struct Momentum end
struct Heat end
>>>>>>> e8fea87e

export surface_conditions

"""
    SurfaceFluxConditions{FT}

Surface flux conditions, returned from `surface_conditions`.

# Fields

$(DocStringExtensions.FIELDS)
"""
struct SurfaceFluxConditions{FT}
    L_MO::FT
    pottemp_flux_star::FT
    flux::Vector{FT}
    x_star::Vector{FT}
    K_exchange::Vector{FT}
end

function Base.show(io::IO, sfc::SurfaceFluxConditions)
    println(io, "----------------------- SurfaceFluxConditions")
    println(io, "L_MO              = ", sfc.L_MO)
    println(io, "pottemp_flux_star = ", sfc.pottemp_flux_star)
    println(io, "flux              = ", sfc.flux)
    println(io, "x_star            = ", sfc.x_star)
    println(io, "K_exchange        = ", sfc.K_exchange)
    println(io, "-----------------------")
end

"""
    surface_conditions

Surface conditions given
 - `x_initial` initial guess for solution (`L_MO, u_star, θ_star, ϕ_star, ...`)
 - `x_ave` volume-averaged value for variable `x`
 - `x_s` surface value for variable `x`
 - `z_0` roughness length for variable `x`
 - `F_exchange` flux at the top for variable `x`
 - `dimensionless_number` dimensionless turbulent transport coefficient:
      - Momentum: 1
      - Heat: Turbulent Prantl number at neutral stratification
      - Mass: Turbulent Schmidt number
      - ...
 - `θ_bar` basic potential temperature
 - `Δz` layer thickness (not spatial discretization)
 - `z` coordinate axis
 - `a` free model parameter with prescribed value of 4.7
 - `pottemp_flux_given` potential temperature flux (optional)

If `pottemp_flux` is not given, then it is computed by iteration
of equations 3, 17, and 18 in Nishizawa2018.
"""
function surface_conditions(
    param_set::APS,
    x_initial::Vector{FT},
    x_ave::Vector{FT},
    x_s::Vector{FT},
    z_0::Vector{FT},
    F_exchange::Vector{FT},
    dimensionless_number::Vector{FT},
    θ_bar::FT,
    Δz::FT,
    z::FT,
    a::FT,
    pottemp_flux_given::Union{Nothing, FT} = nothing,
) where {FT <: AbstractFloat, AbstractParameterSet}

    n_vars = length(x_initial) - 1
    @assert length(x_initial) == n_vars + 1
    @assert length(x_ave) == n_vars
    @assert length(x_s) == n_vars
    @assert length(z_0) == n_vars
    @assert length(F_exchange) == n_vars
    @assert length(dimensionless_number) == n_vars
    local sol
    let param_set = param_set
        function f!(F, x_all)
            L_MO, x_vec = x_all[1], x_all[2:end]
            u, θ = x_vec[1], x_vec[2]
            pottemp_flux =
                pottemp_flux_given == nothing ? -u * θ : pottemp_flux_given
            F[1] = L_MO - monin_obukhov_len(param_set, u, θ_bar, pottemp_flux)
            for i in 1:n_vars
                ϕ = x_vec[i]
                transport = i == 1 ? Momentum() : Heat()
                F[i + 1] =
                    ϕ - compute_physical_scale(
                        param_set,
                        ϕ,
                        u,
                        Δz,
                        a,
                        θ_bar,
                        pottemp_flux,
                        z_0[i],
                        x_ave[i],
                        x_s[i],
                        dimensionless_number[i],
                        transport,
                    )
            end
        end
        sol = nlsolve(f!, x_initial, autodiff = :forward)
    end
    if converged(sol)
        L_MO, x_star = sol.zero[1], sol.zero[2:end]
        u_star, θ_star = x_star[1], x_star[2]
    else
        L_MO, x_star = sol.zero[1], sol.zero[2:end]
        u_star, θ_star = x_star[1], x_star[2]
        println("Unconverged surface fluxes")
    end

    _grav::FT = grav(param_set)
    _von_karman_const::FT = von_karman_const(param_set)
    pottemp_flux_star = -u_star^3 * θ_bar / (_von_karman_const * _grav * L_MO)
    flux = -u_star * x_star
    K_exchange = compute_exchange_coefficients(
        param_set,
        z,
        F_exchange,
        a,
        x_star,
        θ_bar,
        dimensionless_number,
        L_MO,
    )

    return SurfaceFluxConditions(
        L_MO,
        pottemp_flux_star,
        flux,
        x_star,
        K_exchange,
    )
end


function compute_physical_scale(
    param_set::APS,
    x,
    u,
    Δz,
    a,
    θ_bar,
    pottemp_flux,
    z_0,
    x_ave,
    x_s,
    dimensionless_number,
    transport,
)
    FT = typeof(u)
    _von_karman_const::FT = von_karman_const(param_set)
    L = monin_obukhov_len(param_set, u, θ_bar, pottemp_flux)
    R_z0 = compute_R_z0(z_0, Δz)
    temp1 = log(Δz / z_0)
    temp2 = -compute_Psi(Δz / L, L, a, dimensionless_number, transport)
    temp3 =
        z_0 / Δz * compute_Psi(z_0 / L, L, a, dimensionless_number, transport)
    temp4 =
        R_z0 * (compute_psi(z_0 / L, L, a, dimensionless_number, transport) - 1)
    return (1 / dimensionless_number) * _von_karman_const /
           (temp1 + temp2 + temp3 + temp4) * (x_ave - x_s)
end

<<<<<<< HEAD
end # Byun1990 module

module Nishizawa2018
using RootSolvers
using ...Thermodynamics
using CLIMAParameters
using CLIMAParameters.Planet: grav
using CLIMAParameters.SubgridScale: von_karman_const

""" Computes `R_z0` expression, defined after Eq. 15 """
=======
""" Computes R_z0 expression, defined after Eq. 15 """
>>>>>>> e8fea87e
compute_R_z0(z_0, Δz) = 1 - z_0 / Δz

""" Computes f_m in Eq. A7 """
compute_f_m(ζ) = sqrt(sqrt(1 - 15 * ζ))

""" Computes f_h in Eq. A8 """
compute_f_h(ζ) = sqrt(1 - 9 * ζ)

""" Computes psi_m in Eq. A3 """
function compute_psi(ζ, L, a, dimensionless_number, ::Momentum)
    f_m = compute_f_m(ζ)
    return L >= 0 ? -a * ζ :
           log((1 + f_m)^2 * (1 + f_m^2) / 8) - 2 * atan(f_m) + FT(π) / 2
end

""" Computes psi_h in Eq. A4 """
function compute_psi(ζ, L, a, dimensionless_number, ::Heat)
    L >= 0 ? -a * ζ / dimensionless_number : 2 * log((1 + compute_f_h(ζ)) / 2)
end

""" Computes Psi_m in Eq. A5 """
function compute_Psi(ζ, L, a, dimensionless_number, ::Momentum)
    FT = typeof(L)
    if abs(ζ) < eps(FT)
        return ζ >= 0 ? -a * ζ / 2 : -FT(15) * ζ / FT(8) # Computes Psi_m in Eq. A13
    else
        f_m = compute_f_m(ζ)
        # Note that "1-f^3" in is a typo, it is supposed to be "1-f_m^3".
        # This was confirmed by communication with the author.
        return L >= 0 ? -a * ζ / 2 :
               log((1 + f_m)^2 * (1 + f_m^2) / 8) - 2 * atan(f_m) + FT(π) / 2 - 1 +
               (1 - f_m^3) / (12 * ζ)
    end
end

""" Computes Psi_h in Eq. A6 """
function compute_Psi(ζ, L, a, dimensionless_number, ::Heat)
    if abs(ζ) < eps(typeof(L))
        return ζ >= 0 ? -a * ζ / (2 * dimensionless_number) : -9 * ζ / 4 # Computes Psi_h in Eq. A14
    else
        f_h = compute_f_h(ζ)
        return L >= 0 ? -a * ζ / (2 * dimensionless_number) :
               2 * log((1 + f_h) / 2) + 2 * (1 - f_h) / (9 * ζ)
    end
end

"""
    monin_obukhov_len(param_set, u, θ, flux)

Monin-Obukhov length. Eq. 3
"""
function monin_obukhov_len(param_set::APS, u, θ_bar, flux)
    FT = typeof(u)
    _grav::FT = grav(param_set)
    _von_karman_const::FT = von_karman_const(param_set)
    return -u^3 * θ_bar / (_von_karman_const * _grav * flux)
end

"""
    compute_exchange_coefficients(z, F_exchange, a, x_star, θ_bar, dimensionless_number, L_MO)

Computes exchange transfer coefficients

  - `K_exchange` exchange coefficients
"""
function compute_exchange_coefficients(
    param_set,
    z,
    F_exchange,
    a,
    x_star,
    θ_bar,
    dimensionless_number,
    L_MO,
)

    N = length(F_exchange)
    FT = typeof(z)
    K_exchange = Vector{FT}(undef, N)
    _von_karman_const::FT = von_karman_const(param_set)
    for i in 1:N
        transport = i == 1 ? Momentum() : Heat()
        psi = compute_psi(z / L_MO, L_MO, a, dimensionless_number[i], transport)
        K_exchange[i] =
            -F_exchange[i] * _von_karman_const * z / (x_star[i] * psi) # Eq. 19 in
    end

    return K_exchange
end

end # SurfaceFluxes module<|MERGE_RESOLUTION|>--- conflicted
+++ resolved
@@ -2,20 +2,12 @@
     SurfaceFluxes
 
 ## Interface
-<<<<<<< HEAD
-  - [`compute_buoyancy_flux`](@ref) computes the buoyancy flux
-  - In addition, each sub-module has the following functions:
-    - `monin_obukhov_len` computes the Monin-Obukhov length
-    - `compute_friction_velocity` computes the friction velocity
-    - `compute_exchange_coefficients` computes the exchange coefficients
-=======
   - [`surface_conditions`](@ref) computes
     - Monin-Obukhov length
     - Potential temperature flux (if not given) using Monin-Obukhov theory
     - transport fluxes using Monin-Obukhov theory
     - friction velocity/temperature scale/tracer scales
     - exchange coefficients
->>>>>>> e8fea87e
 
 ## References
 
@@ -42,31 +34,18 @@
 """
 module SurfaceFluxes
 
-<<<<<<< HEAD
-using RootSolvers
-using ..Thermodynamics
-using CLIMAParameters
-=======
 using ..MoistThermodynamics
 using DocStringExtensions
 using NLsolve
 using CLIMAParameters: AbstractParameterSet
->>>>>>> e8fea87e
 using CLIMAParameters.Planet: molmass_ratio, grav
 using CLIMAParameters.SubgridScale: von_karman_const
 
 const APS = AbstractParameterSet
 abstract type SurfaceFluxesModel end
 
-<<<<<<< HEAD
-using RootSolvers
-using ...Thermodynamics
-using CLIMAParameters
-using CLIMAParameters.SubgridScale: von_karman_const
-=======
 struct Momentum end
 struct Heat end
->>>>>>> e8fea87e
 
 export surface_conditions
 
@@ -234,20 +213,7 @@
            (temp1 + temp2 + temp3 + temp4) * (x_ave - x_s)
 end
 
-<<<<<<< HEAD
-end # Byun1990 module
-
-module Nishizawa2018
-using RootSolvers
-using ...Thermodynamics
-using CLIMAParameters
-using CLIMAParameters.Planet: grav
-using CLIMAParameters.SubgridScale: von_karman_const
-
-""" Computes `R_z0` expression, defined after Eq. 15 """
-=======
 """ Computes R_z0 expression, defined after Eq. 15 """
->>>>>>> e8fea87e
 compute_R_z0(z_0, Δz) = 1 - z_0 / Δz
 
 """ Computes f_m in Eq. A7 """
