--- conflicted
+++ resolved
@@ -733,8 +733,8 @@
         Val(dim),
         Val(polyorder),
         init_f!,
-        state_auxiliary.data,
-        isnothing(state_temporary) ? nothing : state_temporary.data,
+        data(state_auxiliary),
+        isnothing(state_temporary) ? nothing : data(state_temporary),
         Val(isnothing(state_temporary) ? @vars() : vars(state_temporary)),
         vgeo,
         topology.realelems,
@@ -846,9 +846,6 @@
     wait(device, event)
 end
 
-<<<<<<< HEAD
-function nodal_update_auxiliary_state!(
-=======
 # By default, we call update_auxiliary_state!, given
 # nodal_update_auxiliary_state!, defined for the
 # particular balance_law:
@@ -876,7 +873,6 @@
 function nodal_update_auxiliary_state!(balance_law, state, aux, t) end
 
 function update_auxiliary_state!(
->>>>>>> ac067d82
     f!,
     dg::DGModel,
     m::BalanceLaw,
