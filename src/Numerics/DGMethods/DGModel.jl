--- conflicted
+++ resolved
@@ -680,19 +680,12 @@
     return state
 end
 
-<<<<<<< HEAD
-restart_auxiliary_state(bl, grid, aux_data) =
-    restart_auxiliary_state(MPIStateArray, bl, grid, aux_data)
-
-function restart_auxiliary_state(ArrayType, bl, grid, aux_data)
+restart_auxiliary_state(bl, grid, aux_data, direction) =
+    restart_auxiliary_state(MPIStateArray, bl, grid, aux_data, direction)
+
+function restart_auxiliary_state(ArrayType, bl, grid, aux_data, direction)
     state_auxiliary = create_state(ArrayType, bl, grid, Auxiliary())
-    state_auxiliary = init_state(state_auxiliary, bl, grid, Auxiliary())
-=======
-function restart_auxiliary_state(bl, grid, aux_data, direction)
-    state_auxiliary = create_state(bl, grid, Auxiliary())
-    state_auxiliary =
-        init_state(state_auxiliary, bl, grid, direction, Auxiliary())
->>>>>>> 119b9d65
+    state_auxiliary = init_state(state_auxiliary, bl, grid, direction, Auxiliary())
     state_auxiliary .= aux_data
     return state_auxiliary
 end
