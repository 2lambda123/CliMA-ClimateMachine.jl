module DGMethods

using MPI
using StaticArrays
using DocStringExtensions
using KernelAbstractions
using KernelAbstractions.Extras: @unroll
using ..MPIStateArrays
using ..Mesh.Grids
using ..Mesh.Topologies
using ..Mesh.Filters
using ..VariableTemplates
using ..Courant
using ..BalanceLaws:
    BalanceLaw,
    AbstractStateType,
    Prognostic,
    Auxiliary,
    Gradient,
    GradientFlux,
    GradientLaplacian,
    Hyperdiffusive,
    UpwardIntegrals,
    DownwardIntegrals,
    vars_state,
    number_states

import ..BalanceLaws:
    BalanceLaw,
    init_state_prognostic_arr!,
    init_state_auxiliary!,
    flux_first_order_arr!,
    flux_second_order_arr!,
    compute_gradient_flux_arr!,
    compute_gradient_argument_arr!,
    source_arr!,
    transform_post_gradient_laplacian_arr!,
    wavespeed,
    boundary_conditions,
    boundary_state!,
    update_auxiliary_state!,
    update_auxiliary_state_gradient!,
    nodal_update_auxiliary_state!,
    nodal_init_state_auxiliary!,
    integral_load_auxiliary_state_arr!,
    integral_set_auxiliary_state_arr!,
    indefinite_stack_integral!,
    reverse_indefinite_stack_integral!,
    reverse_integral_load_auxiliary_state_arr!,
    reverse_integral_set_auxiliary_state_arr!

export DGModel,
    DGFVModel,
    ESDGModel,
<<<<<<< HEAD
=======
    VESDGModel,
>>>>>>> 3afb9fd7
    SpaceDiscretization,
    init_ode_state,
    restart_ode_state,
    restart_auxiliary_state,
    basic_grid_info,
    init_state_auxiliary!,
    auxiliary_field_gradient!,
    courant

include("custom_filter.jl")
include("FVReconstructions.jl")
include("NumericalFluxes.jl")
include("SpaceDiscretization.jl")
include("DGModel.jl")
include("DGFVModel.jl")
include("ESDGModel.jl")
include("create_states.jl")

"""
    calculate_dt(dg, model, Q, Courant_number, direction, t)

For a given model, compute a time step satisying the nondiffusive Courant number
`Courant_number`
"""
function calculate_dt(dg, model, Q, Courant_number, t, direction)
    Δt = one(eltype(Q))
    CFL = courant(nondiffusive_courant, dg, model, Q, Δt, t, direction)
    return Courant_number / CFL
end

end<|MERGE_RESOLUTION|>--- conflicted
+++ resolved
@@ -52,10 +52,7 @@
 export DGModel,
     DGFVModel,
     ESDGModel,
-<<<<<<< HEAD
-=======
     VESDGModel,
->>>>>>> 3afb9fd7
     SpaceDiscretization,
     init_ode_state,
     restart_ode_state,
