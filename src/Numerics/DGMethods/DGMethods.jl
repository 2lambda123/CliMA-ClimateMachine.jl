module DGMethods

using MPI
using StaticArrays
using DocStringExtensions
using KernelAbstractions
using KernelAbstractions.Extras: @unroll
using ..MPIStateArrays
using ..Mesh.Grids
using ..Mesh.Topologies
using ..Mesh.Filters
using ..VariableTemplates
using ..Courant
using ..BalanceLaws:
    BalanceLaw,
    AbstractStateType,
    Prognostic,
    Auxiliary,
    Gradient,
    GradientFlux,
    GradientLaplacian,
    Hyperdiffusive,
    UpwardIntegrals,
    DownwardIntegrals,
    vars_state,
    number_states

import ..BalanceLaws:
    BalanceLaw,
    init_state_prognostic_arr!,
    init_state_auxiliary!,
    flux_first_order_arr!,
    flux_second_order_arr!,
    compute_gradient_flux_arr!,
    compute_gradient_argument_arr!,
    source_arr!,
    transform_post_gradient_laplacian_arr!,
    wavespeed,
    boundary_conditions,
    boundary_state!,
    update_auxiliary_state!,
    update_auxiliary_state_gradient!,
    nodal_update_auxiliary_state!,
    nodal_init_state_auxiliary!,
    integral_load_auxiliary_state_arr!,
    integral_set_auxiliary_state_arr!,
    indefinite_stack_integral!,
    reverse_indefinite_stack_integral!,
    reverse_integral_load_auxiliary_state_arr!,
    reverse_integral_set_auxiliary_state_arr!

export DGModel,
    DGFVModel,
    ESDGModel,
<<<<<<< HEAD
=======
    VESDGModel,
>>>>>>> 31a383ca
    SpaceDiscretization,
    init_ode_state,
    restart_ode_state,
    restart_auxiliary_state,
    basic_grid_info,
    init_state_auxiliary!,
    auxiliary_field_gradient!,
    courant

include("custom_filter.jl")
include("FVReconstructions.jl")
include("NumericalFluxes.jl")
include("SpaceDiscretization.jl")
include("DGModel.jl")
include("DGFVModel.jl")
include("ESDGModel.jl")
include("create_states.jl")

"""
    calculate_dt(dg, model, Q, Courant_number, direction, t)

For a given model, compute a time step satisying the nondiffusive Courant number
`Courant_number`
"""
function calculate_dt(dg, model, Q, Courant_number, t, direction)
    Δt = one(eltype(Q))
    CFL = courant(nondiffusive_courant, dg, model, Q, Δt, t, direction)
    return Courant_number / CFL
end

end<|MERGE_RESOLUTION|>--- conflicted
+++ resolved
@@ -52,10 +52,7 @@
 export DGModel,
     DGFVModel,
     ESDGModel,
-<<<<<<< HEAD
-=======
     VESDGModel,
->>>>>>> 31a383ca
     SpaceDiscretization,
     init_ode_state,
     restart_ode_state,
