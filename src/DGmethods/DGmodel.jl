--- conflicted
+++ resolved
@@ -95,9 +95,17 @@
                            topology.realelems))
 
     if communicate
-<<<<<<< HEAD
       nviscstate > 0 && MPIStateArrays.start_ghost_exchange!(Qvisc)
       nhyperviscstate > 0 && MPIStateArrays.start_ghost_exchange!(Qhypervisc_grad)
+    end
+    
+    if nviscstate > 0
+      aux_comm = update_aux_diffusive!(dg, bl, Q, t)
+      @assert typeof(aux_comm) == Bool
+    end
+
+    if aux_comm
+      MPIStateArrays.start_ghost_exchange!(auxstate)
     end
   end
 
@@ -144,17 +152,6 @@
                                       topology.realelems, t))
     
     communicate && MPIStateArrays.start_ghost_exchange!(Qhypervisc_grad)
-=======
-      MPIStateArrays.start_ghost_exchange!(Qvisc)
-    end
-
-    aux_comm = update_aux_diffusive!(dg, bl, Q, t)
-    @assert typeof(aux_comm) == Bool
-
-    if aux_comm
-      MPIStateArrays.start_ghost_exchange!(auxstate)
-    end
->>>>>>> db5e6722
   end
 
 
@@ -167,17 +164,14 @@
                      lgl_weights_vec, Dmat, topology.realelems, increment))
 
   if communicate
-<<<<<<< HEAD
     if nviscstate > 0 || nhyperviscstate > 0
-      nviscstate > 0 && MPIStateArrays.finish_ghost_recv!(Qvisc)
+      if nviscstate > 0
+        MPIStateArrays.finish_ghost_recv!(Qvisc)
+        if aux_comm
+          MPIStateArrays.finish_ghost_recv!(auxstate)
+        end
+      end
       nhyperviscstate > 0 && MPIStateArrays.finish_ghost_recv!(Qhypervisc_grad)
-=======
-    if nviscstate > 0
-      MPIStateArrays.finish_ghost_recv!(Qvisc)
-      if aux_comm
-        MPIStateArrays.finish_ghost_recv!(auxstate)
-      end
->>>>>>> db5e6722
     else
       MPIStateArrays.finish_ghost_recv!(Q)
       if aux_comm
@@ -196,10 +190,10 @@
 
   # Just to be safe, we wait on the sends we started.
   if communicate
+    MPIStateArrays.finish_ghost_send!(Qhypervisc_div)
     MPIStateArrays.finish_ghost_send!(Qvisc)
+    MPIStateArrays.finish_ghost_send!(Qhypervisc_grad)
     MPIStateArrays.finish_ghost_send!(Q)
-    MPIStateArrays.finish_ghost_send!(Qhypervisc_div)
-    MPIStateArrays.finish_ghost_send!(Qhypervisc_grad)
   end
 end
 
