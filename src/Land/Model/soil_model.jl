#### Soil model

export SoilModel, SoilParamFunctions

"""
    AbstractSoilParameterFunctions{FT <: AbstractFloat}
"""
abstract type AbstractSoilParameterFunctions{FT <: AbstractFloat} end

"""
    SoilParamFunctions{FT} <: AbstractSoilParameterFunctions{FT}

Necessary parameters for the soil model. These will eventually be prescribed
functions of space (and time).
# Fields
$(DocStringExtensions.FIELDS)
"""
Base.@kwdef struct SoilParamFunctions{FT} <: AbstractSoilParameterFunctions{FT}
    "Aggregate porosity of the soil"
    porosity::FT = FT(NaN)
    "Hydraulic conductivity at saturation. Units of m s-1."
    Ksat::FT = FT(NaN)
    "Specific storage of the soil. Units of m s-1."
    S_s::FT = FT(NaN)
    "Volume fraction of gravels. Units of m-3 m-3."
    ν_gravel::FT = FT(NaN)
    "Volume fraction of SOM. Units of m-3 m-3."
    ν_om::FT = FT(NaN)
    "Volume fraction of sand. Units of m-3 m-3."
    ν_sand::FT = FT(NaN)
    "Bulk volumetric heat capacity of dry soil. Units of J m-3 K-1."
<<<<<<< HEAD
    c_ds::FT = FT(NaN)
=======
    ρc_ds::FT = FT(NaN)
>>>>>>> 37358182
    "Dry thermal conductivity. Units of W m-1 K-1."
    κ_dry::FT = FT(NaN)
    "Saturated thermal conductivity for unfrozen soil. Units of W m-1 K-1."
    κ_sat_unfrozen::FT = FT(NaN)
    "Saturated thermal conductivity for frozen soil. Units of W m-1 K-1."
    κ_sat_frozen::FT = FT(NaN)
    "Adjustable scale parameter for determining Kersten number. Unitless."
    a::FT = FT(NaN)
    "Adjustable scale parameter for determining Kersten number. Unitless."
    b::FT = FT(NaN)
end


"""
    SoilModel{PF, W, H} <: BalanceLaw

A BalanceLaw for soil modeling.
Users may over-ride prescribed default values for each field.

# Usage

    SoilModel(
        param_functions,
        water,
        heat,
    )


# Fields
$(DocStringExtensions.FIELDS)
"""
struct SoilModel{PF, W, H} <: BalanceLaw
    "Soil Parameter Functions"
    param_functions::PF
    "Water model"
    water::W
    "Heat model"
    heat::H
end


function vars_state(soil::SoilModel, st::Prognostic, FT)
    @vars begin
        water::vars_state(soil.water, st, FT)
        heat::vars_state(soil.heat, st, FT)
    end
end

function vars_state(soil::SoilModel, st::Auxiliary, FT)
    @vars begin
        water::vars_state(soil.water, st, FT)
        heat::vars_state(soil.heat, st, FT)
    end
end


function vars_state(soil::SoilModel, st::Gradient, FT)
    @vars begin
        water::vars_state(soil.water, st, FT)
        heat::vars_state(soil.heat, st, FT)
    end
end


function vars_state(soil::SoilModel, st::GradientFlux, FT)
    @vars begin
        water::vars_state(soil.water, st, FT)
        heat::vars_state(soil.heat, st, FT)
    end
end


function flux_first_order!(
    land::LandModel,
    soil::SoilModel,
    flux::Grad,
    state::Vars,
    aux::Vars,
    t::Real,
    directions,
) end


function compute_gradient_argument!(
    land::LandModel,
    soil::SoilModel,
    transform::Vars,
    state::Vars,
    aux::Vars,
    t::Real,
)
    compute_gradient_argument!(land, soil, soil.heat, transform, state, aux, t)
    compute_gradient_argument!(land, soil, soil.water, transform, state, aux, t)
end


function compute_gradient_flux!(
    land::LandModel,
    soil::SoilModel,
    diffusive::Vars,
    ∇transform::Grad,
    state::Vars,
    aux::Vars,
    t::Real,
)

    compute_gradient_flux!(
        land,
        soil,
        soil.water,
        diffusive,
        ∇transform,
        state,
        aux,
        t,
    )
    compute_gradient_flux!(
        land,
        soil,
        soil.heat,
        diffusive,
        ∇transform,
        state,
        aux,
        t,
    )

end


function flux_second_order!(
    land::LandModel,
    soil::SoilModel,
    flux::Grad,
    state::Vars,
    diffusive::Vars,
    hyperdiffusive::Vars,
    aux::Vars,
    t::Real,
)
    flux_second_order!(
        land,
        soil,
        soil.water,
        flux,
        state,
        diffusive,
        hyperdiffusive,
        aux,
        t,
    )
    flux_second_order!(
        land,
        soil,
        soil.heat,
        flux,
        state,
        diffusive,
        hyperdiffusive,
        aux,
        t,
    )

end


function land_nodal_update_auxiliary_state!(
    land::LandModel,
    soil::SoilModel,
    state::Vars,
    aux::Vars,
    t::Real,
)
    land_nodal_update_auxiliary_state!(land, soil, soil.water, state, aux, t)
    land_nodal_update_auxiliary_state!(land, soil, soil.heat, state, aux, t)
end


function land_init_aux!(
    land::LandModel,
    soil::SoilModel,
    aux::Vars,
    geom::LocalGeometry,
)
    soil_init_aux!(land, soil, soil.water, aux, geom)
    soil_init_aux!(land, soil, soil.heat, aux, geom)
end

"""
    abstract type AbstractSoilComponentModel <: BalanceLaw
"""
abstract type AbstractSoilComponentModel <: BalanceLaw end

## When PrescribedModels are chosen, all balance law functions and boundary
## condition functions should do nothing. Since these models are of super
## type AbstractSoilComponentModel, use AbstractSoilComponentModel in
## argument type. The more specific Water and Heat models will have
## different methods (see soil_water.jl and soil_heat.jl).

vars_state(m::AbstractSoilComponentModel, st::AbstractStateType, FT) = @vars()


function soil_init_aux!(
    land::LandModel,
    soil::SoilModel,
    m::AbstractSoilComponentModel,
    aux::Vars,
    geom::LocalGeometry,
) end


function land_nodal_update_auxiliary_state!(
    land::LandModel,
    soil::SoilModel,
    m::AbstractSoilComponentModel,
    state::Vars,
    aux::Vars,
    t::Real,
)

end


function compute_gradient_argument!(
    land::LandModel,
    soil::SoilModel,
    m::AbstractSoilComponentModel,
    transform::Vars,
    state::Vars,
    aux::Vars,
    t::Real,
)

end


function compute_gradient_flux!(
    land::LandModel,
    soil::SoilModel,
    m::AbstractSoilComponentModel,
    diffusive::Vars,
    ∇transform::Grad,
    state::Vars,
    aux::Vars,
    t::Real,
)

end


function flux_second_order!(
    land::LandModel,
    soil::SoilModel,
    m::AbstractSoilComponentModel,
    flux::Grad,
    state::Vars,
    diffusive::Vars,
    hyperdiffusive::Vars,
    aux::Vars,
    t::Real,
)

end<|MERGE_RESOLUTION|>--- conflicted
+++ resolved
@@ -29,11 +29,7 @@
     "Volume fraction of sand. Units of m-3 m-3."
     ν_sand::FT = FT(NaN)
     "Bulk volumetric heat capacity of dry soil. Units of J m-3 K-1."
-<<<<<<< HEAD
-    c_ds::FT = FT(NaN)
-=======
     ρc_ds::FT = FT(NaN)
->>>>>>> 37358182
     "Dry thermal conductivity. Units of W m-1 K-1."
     κ_dry::FT = FT(NaN)
     "Saturated thermal conductivity for unfrozen soil. Units of W m-1 K-1."
