using Printf
# General case - to be used with bc::NoBC or m::PrescribedXModels
function soil_boundary_flux!(
    nf,
    bc::AbstractBoundaryConditions,
    m::AbstractSoilComponentModel,
    land::LandModel,
    state⁺::Vars,
    diff⁺::Vars,
    aux⁺::Vars,
    nM,
    state⁻::Vars,
    diff⁻::Vars,
    aux⁻::Vars,
    t,
    _...,
) end




function soil_boundary_state!(
    nf,
    bc::AbstractBoundaryConditions,
    m::AbstractSoilComponentModel,
    land::LandModel,
    state⁺::Vars,
    aux⁺::Vars,
    nM,
    state⁻::Vars,
    aux⁻::Vars,
    t,
    _...,
)

end

# Dirichlet Methods for SoilHeat and SoilWater

"""
    function soil_boundary_state!(
        nf,
        bc::Dirichlet,
        water::SoilWaterModel,
        land::LandModel,
        state⁺::Vars,
        aux⁺::Vars,
        nM,
        state⁻::Vars,
        aux⁻::Vars,
        t,
    )

The Dirichlet-type method for `soil_boundary_state!` for the
`SoilWaterModel`.
"""
function soil_boundary_state!(
    nf,
    bc::Dirichlet,
    water::SoilWaterModel,
    land::LandModel,
    state⁺::Vars,
    aux⁺::Vars,
    nM,
    state⁻::Vars,
    aux⁻::Vars,
    t,
    _...,
)
    bc_function = bc.state_bc
    state⁺.soil.water.ϑ_l = bc_function(aux⁻, t)

end


"""
    function soil_boundary_state!(
        nf,
        bc::Dirichlet,
        heat::SoilHeatModel,
        land::LandModel,
        state⁺::Vars,
        aux⁺::Vars,
        nM,
        state⁻::Vars,
        aux⁻::Vars,
        t,
    )

The Dirichlet-type method for `soil_boundary_state!` for the
`SoilHeatModel`.
"""
function soil_boundary_state!(
    nf,
    bc::Dirichlet,
    heat::SoilHeatModel,
    land::LandModel,
    state⁺::Vars,
    aux⁺::Vars,
    nM,
    state⁻::Vars,
    aux⁻::Vars,
    t,
    _...,
)
    bc_function = bc.state_bc
    param_set = parameter_set(land)
    ϑ_l, θ_i = get_water_content(land.soil.water, aux⁻, state⁻, t)
    θ_l = volumetric_liquid_fraction(ϑ_l, land.soil.param_functions.porosity)
    ρc_s = volumetric_heat_capacity(
        θ_l,
        θ_i,
        land.soil.param_functions.ρc_ds,
        param_set,
    )

    ρe_int_bc =
        volumetric_internal_energy(θ_i, ρc_s, bc_function(aux⁻, t), param_set)

    state⁺.soil.heat.ρe_int = ρe_int_bc
end

# Neumann conditions for SoilHeat and SoilWater

"""
    function soil_boundary_flux!(
        nf,
        bc::Neumann,
        water::SoilWaterModel,
        land::LandModel,
        state⁺::Vars,
        diff⁺::Vars,
        aux⁺::Vars,
        n̂,
        state⁻::Vars,
        diff⁻::Vars,
        aux⁻::Vars,
        t,
    )

The Neumann method for `soil_boundary_flux!` for the
`SoilWaterModel`.
"""
function soil_boundary_flux!(
    nf,
    bc::Neumann,
    water::SoilWaterModel,
    land::LandModel,
    state⁺::Vars,
    diff⁺::Vars,
    aux⁺::Vars,
    n̂,
    state⁻::Vars,
    diff⁻::Vars,
    aux⁻::Vars,
    t,
    _...,
)
    bc_function = bc.scalar_flux_bc
    # on faces at the top and bottom of the domain,
    # the vector n̂ can point in either ± ẑ, depending on which side of the domain
    # we are on. The user supplies a scalar flux F, such that the flux at the boundary
    # is assumed to be F⃗ = F ẑ - i.e. the user doesn't need to worry about the normal vector.
    # so, we take the absolute value of n̂ here.
    # The minus sign is because the condition is applied on minus the flux.
    # the same argument applies for the other directions.
    diff⁺.soil.water.K∇h = abs.(n̂) * (-bc_function(aux⁻, t))
end


"""
    function soil_boundary_flux!(
        nf,
        bc::Neumann,
        heat::SoilHeatModel,
        land::LandModel,
        state⁺::Vars,
        diff⁺::Vars,
        aux⁺::Vars,
        n̂,
        state⁻::Vars,
        diff⁻::Vars,
        aux⁻::Vars,
        t,
    )

The Neumann method for `soil_boundary_flux!` for the
`SoilHeatModel`.
"""
function soil_boundary_flux!(
    nf,
    bc::Neumann,
    heat::SoilHeatModel,
    land::LandModel,
    state⁺::Vars,
    diff⁺::Vars,
    aux⁺::Vars,
    n̂,
    state⁻::Vars,
    diff⁻::Vars,
    aux⁻::Vars,
    t,
    _...,
)
    bc_function = bc.scalar_flux_bc
    # on faces at the top and bottom of the domain,
    # the vector n̂ can point in either ± ẑ, depending on which side of the domain
    # we are on. The user supplies a scalar flux F, such that the flux at the boundary
    # is assumed to be F⃗ = F ẑ - i.e. the user doesn't need to worry about the normal vector.
    # so, we take the absolute value of n̂ here.
    # The minus sign is because the condition is applied on minus the flux.
    # the same argument applies for the other directions.
    diff⁺.soil.heat.κ∇T = abs.(n̂) * (-bc_function(aux⁻, t))
end


# SurfaceDriven conditions for for SoilHeat and SoilWater

"""
    function soil_boundary_flux!(
        nf,
        bc::SurfaceDrivenWaterBoundaryConditions,
        water::SoilWaterModel,
        land::LandModel,
        state⁺::Vars,
        diff⁺::Vars,
        aux⁺::Vars,
        n̂,
        state⁻::Vars,
        diff⁻::Vars,
        aux⁻::Vars,
        t,
    )

The Surface Driven BC method for `soil_boundary_flux!` for the
`SoilWaterModel`.
"""
function soil_boundary_flux!(
    nf,
    bc::SurfaceDrivenWaterBoundaryConditions,
    water::SoilWaterModel,
    land::LandModel,
    state⁺::Vars,
    diff⁺::Vars,
    aux⁺::Vars,
    n̂,
    state⁻::Vars,
    diff⁻::Vars,
    aux⁻::Vars,
    t,
    _...,
)
    diff⁺.soil.water.K∇h =  n̂ * compute_surface_grad_bc(
        land.soil,
        bc.runoff_model,
        bc.precip_model,
        state⁻,
        diff⁻,
        aux⁻,
        t,
    )

end

<<<<<<< HEAD


function soil_boundary_flux!(
    nf,
    bc::CATHYWaterBoundaryConditions,
    water::SoilWaterModel,
=======
"""
    soil_boundary_flux!(
        nf,
        bc::SurfaceDrivenHeatBoundaryConditions,
        heat::SoilHeatModel,
        land::LandModel,
        state⁺::Vars,
        diff⁺::Vars,
        aux⁺::Vars,
        n̂,
        state⁻::Vars,
        diff⁻::Vars,
        aux⁻::Vars,
        t,
    )

The Surface Driven BC method for `soil_boundary_flux!` for the
`SoilHeatModel`.
"""
function soil_boundary_flux!(
    nf,
    bc::SurfaceDrivenHeatBoundaryConditions,
    heat::SoilHeatModel,
>>>>>>> 08774ef8
    land::LandModel,
    state⁺::Vars,
    diff⁺::Vars,
    aux⁺::Vars,
    n̂,
    state⁻::Vars,
    diff⁻::Vars,
    aux⁻::Vars,
    t,
    _...,
)
<<<<<<< HEAD
    FT = eltype(state⁻)
    if state⁻.river.area < eps(FT)
        diff⁺.soil.water.K∇h = n̂ * (FT(2)*bc.precip_model(t))- diff⁻.soil.water.K∇h
    else
        diff⁺.soil.water.K∇h = diff⁻.soil.water.K∇h
    end

end


function soil_boundary_state!(
    nf,
    bc::CATHYWaterBoundaryConditions,
    water::SoilWaterModel,
    land::LandModel,
    state⁺::Vars,
    aux⁺::Vars,
    n̂,
    state⁻::Vars,
    aux⁻::Vars,
    t,
    _...,
)
    FT = eltype(state⁻)
    if state⁻.river.area < eps(FT)
        nothing
    else
        height = state⁻.river.area
        state⁺.soil.water.ϑ_l = height*land.soil.param_functions.S_s+land.soil.param_functions.porosity
    end
    
=======

    net_surface_flux = compute_net_radiative_energy_flux(bc.nswf_model, t)
    diff⁺.soil.heat.κ∇T = n̂ * (-net_surface_flux)
>>>>>>> 08774ef8
end<|MERGE_RESOLUTION|>--- conflicted
+++ resolved
@@ -262,50 +262,23 @@
 
 end
 
-<<<<<<< HEAD
-
 
 function soil_boundary_flux!(
     nf,
     bc::CATHYWaterBoundaryConditions,
     water::SoilWaterModel,
-=======
-"""
-    soil_boundary_flux!(
-        nf,
-        bc::SurfaceDrivenHeatBoundaryConditions,
-        heat::SoilHeatModel,
-        land::LandModel,
-        state⁺::Vars,
-        diff⁺::Vars,
-        aux⁺::Vars,
-        n̂,
-        state⁻::Vars,
-        diff⁻::Vars,
-        aux⁻::Vars,
-        t,
-    )
-
-The Surface Driven BC method for `soil_boundary_flux!` for the
-`SoilHeatModel`.
-"""
-function soil_boundary_flux!(
-    nf,
-    bc::SurfaceDrivenHeatBoundaryConditions,
-    heat::SoilHeatModel,
->>>>>>> 08774ef8
-    land::LandModel,
-    state⁺::Vars,
-    diff⁺::Vars,
-    aux⁺::Vars,
-    n̂,
-    state⁻::Vars,
-    diff⁻::Vars,
-    aux⁻::Vars,
-    t,
-    _...,
-)
-<<<<<<< HEAD
+
+    land::LandModel,
+    state⁺::Vars,
+    diff⁺::Vars,
+    aux⁺::Vars,
+    n̂,
+    state⁻::Vars,
+    diff⁻::Vars,
+    aux⁻::Vars,
+    t,
+    _...,
+)
     FT = eltype(state⁻)
     if state⁻.river.area < eps(FT)
         diff⁺.soil.water.K∇h = n̂ * (FT(2)*bc.precip_model(t))- diff⁻.soil.water.K∇h
@@ -337,9 +310,41 @@
         state⁺.soil.water.ϑ_l = height*land.soil.param_functions.S_s+land.soil.param_functions.porosity
     end
     
-=======
-
+end
+"""
+    soil_boundary_flux!(
+        nf,
+        bc::SurfaceDrivenHeatBoundaryConditions,
+        heat::SoilHeatModel,
+        land::LandModel,
+        state⁺::Vars,
+        diff⁺::Vars,
+        aux⁺::Vars,
+        n̂,
+        state⁻::Vars,
+        diff⁻::Vars,
+        aux⁻::Vars,
+        t,
+    )
+
+The Surface Driven BC method for `soil_boundary_flux!` for the
+`SoilHeatModel`.
+"""
+function soil_boundary_flux!(
+    nf,
+    bc::SurfaceDrivenHeatBoundaryConditions,
+    heat::SoilHeatModel,
+    land::LandModel,
+    state⁺::Vars,
+    diff⁺::Vars,
+    aux⁺::Vars,
+    n̂,
+    state⁻::Vars,
+    diff⁻::Vars,
+    aux⁻::Vars,
+    t,
+    _...,
+)
     net_surface_flux = compute_net_radiative_energy_flux(bc.nswf_model, t)
     diff⁺.soil.heat.κ∇T = n̂ * (-net_surface_flux)
->>>>>>> 08774ef8
 end