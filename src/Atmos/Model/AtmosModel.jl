module Atmos

export AtmosModel,
    AtmosAcousticLinearModel, AtmosAcousticGravityLinearModel, RemainderModel

using CLIMAParameters
using CLIMAParameters.Planet: grav, cp_d
using CLIMAParameters.Atmos.SubgridScale: C_smag
using DocStringExtensions
using LinearAlgebra, StaticArrays
using ..ConfigTypes
using ..VariableTemplates
using ..MoistThermodynamics
import ..MoistThermodynamics: internal_energy
using ..MPIStateArrays: MPIStateArray
using ..Mesh.Grids:
    VerticalDirection, HorizontalDirection, min_node_distance, EveryDirection

import CLIMA.DGmethods:
    BalanceLaw,
    vars_aux,
    vars_state,
    vars_gradient,
    vars_gradient_laplacian,
    vars_diffusive,
    vars_hyperdiffusive,
    flux_nondiffusive!,
    flux_diffusive!,
    source!,
    wavespeed,
    boundary_state!,
    gradvariables!,
    diffusive!,
    hyperdiffusive!,
    init_aux!,
    init_state!,
    update_aux!,
    LocalGeometry,
    lengthscale,
    resolutionmetric,
    DGModel,
    nodal_update_aux!,
    num_state,
    num_integrals,
    vars_integrals,
    vars_reverse_integrals,
    indefinite_stack_integral!,
    reverse_indefinite_stack_integral!,
    integral_load_aux!,
    integral_set_aux!,
    reverse_integral_load_aux!,
    reverse_integral_set_aux!
import ..DGmethods.NumericalFluxes:
    boundary_state!,
    boundary_flux_diffusive!,
    normal_boundary_flux_diffusive!,
    NumericalFluxNonDiffusive,
    NumericalFluxGradient,
    NumericalFluxDiffusive,
    CentralHyperDiffusiveFlux,
    CentralDivPenalty

import ..Courant: advective_courant, nondiffusive_courant, diffusive_courant

"""
    AtmosModel <: BalanceLaw

A `BalanceLaw` for atmosphere modeling. 
Users may over-ride prescribed default values for each field.

# Usage

    AtmosModel(
        param_set, 
        orientation, 
        ref_state, 
        turbulence, 
        hyperdiffusion, 
        moisture, 
        radiation, 
        source, 
        tracers,
        boundarycondition, 
        init_state
    )


# Fields
$(DocStringExtensions.FIELDS)
"""
struct AtmosModel{FT, PS, O, RS, T, HD, M, P, R, S, TR, BC, IS, DC} <:
       BalanceLaw
    "Parameter Set (type to dispatch on, e.g., planet parameters. See CLIMAParameters.jl package)"
    param_set::PS
    "Orientation ([`CLIMA.FlatOrientation`](@ref)(LES in a box) or [`CLIMA.SphericalOrientation`](GCM))"
    orientation::O
    "Reference State (For initial conditions, or for linearisation when using implicit solvers)"
    ref_state::RS
    "Turbulence Closure (Equations for dynamics of under-resolved turbulent flows)"
    turbulence::T
    "Hyperdiffusion Model (Equations for dynamics of high-order spatial wave attenuation)"
    hyperdiffusion::HD
    "Moisture Model (Equations for dynamics of moist variables)"
    moisture::M
    "Precipitation Model (Equations for dynamics of precipitating species)"
    precipitation::P
    "Radiation Model (Equations for radiative fluxes)"
    radiation::R
    "Source Terms (Problem specific source terms)"
    source::S
    "Tracer Terms (Equations for dynamics of active and passive tracers)"
    tracers::TR
    "Boundary condition specification"
    boundarycondition::BC
    "Initial Condition (Function to assign initial values of state variables)"
    init_state::IS
    "Data Configuration (Helper field for experiment configuration)"
    data_config::DC
end


"""
    function AtmosModel{FT}()
Constructor for `AtmosModel` (where `AtmosModel <: BalanceLaw`)

"""
function AtmosModel{FT}(
    ::Type{AtmosLESConfigType},
    param_set::AbstractParameterSet;
    orientation::O = FlatOrientation(),
    ref_state::RS = HydrostaticState(
        LinearTemperatureProfile(
            FT(200),
            FT(280),
            FT(grav(param_set)) / FT(cp_d(param_set)),
        ),
        FT(0),
    ),
    turbulence::T = SmagorinskyLilly{FT}(0.21),
    hyperdiffusion::HD = NoHyperDiffusion(),
    moisture::M = EquilMoist{FT}(),
    precipitation::P = NoPrecipitation(),
    radiation::R = NoRadiation(),
    source::S = (Gravity(), Coriolis(), GeostrophicForcing{FT}(7.62e-5, 0, 0)),
    tracers::TR = NoTracers(),
    boundarycondition::BC = AtmosBC(),
    init_state::IS = nothing,
    data_config::DC = nothing,
) where {FT <: AbstractFloat, O, RS, T, HD, M, P, R, S, TR, BC, IS, DC}
    @assert param_set ≠ nothing
    @assert init_state ≠ nothing

    atmos = (
        param_set,
        orientation,
        ref_state,
        turbulence,
        hyperdiffusion,
        moisture,
        precipitation,
        radiation,
        source,
        tracers,
        boundarycondition,
        init_state,
        data_config,
    )

    return AtmosModel{FT, typeof.(atmos)...}(atmos...)
end
function AtmosModel{FT}(
    ::Type{AtmosGCMConfigType},
    param_set::AbstractParameterSet;
    orientation::O = SphericalOrientation(),
    ref_state::RS = HydrostaticState(
        LinearTemperatureProfile(
            FT(200),
            FT(280),
            FT(grav(param_set)) / FT(cp_d(param_set)),
        ),
        FT(0),
    ),
    turbulence::T = SmagorinskyLilly{FT}(C_smag(param_set)),
    hyperdiffusion::HD = NoHyperDiffusion(),
    moisture::M = EquilMoist{FT}(),
    precipitation::P = NoPrecipitation(),
    radiation::R = NoRadiation(),
    source::S = (Gravity(), Coriolis()),
    tracers::TR = NoTracers(),
    boundarycondition::BC = AtmosBC(),
    init_state::IS = nothing,
    data_config::DC = nothing,
) where {FT <: AbstractFloat, O, RS, T, HD, M, P, R, S, TR, BC, IS, DC}
    @assert param_set ≠ nothing
    @assert init_state ≠ nothing
    atmos = (
        param_set,
        orientation,
        ref_state,
        turbulence,
        hyperdiffusion,
        moisture,
        precipitation,
        radiation,
        source,
        tracers,
        boundarycondition,
        init_state,
        data_config,
    )

    return AtmosModel{FT, typeof.(atmos)...}(atmos...)
end


"""
    vars_state(m::AtmosModel, FT)
Conserved state variables (Prognostic Variables)
"""
function vars_state(m::AtmosModel, FT)
    @vars begin
        ρ::FT
        ρu::SVector{3, FT}
        ρe::FT
        turbulence::vars_state(m.turbulence, FT)
        hyperdiffusion::vars_state(m.hyperdiffusion, FT)
        moisture::vars_state(m.moisture, FT)
        radiation::vars_state(m.radiation, FT)
        tracers::vars_state(m.tracers, FT)
    end
end

"""
    vars_gradient(m::AtmosModel, FT)
Pre-transform gradient variables
"""
function vars_gradient(m::AtmosModel, FT)
    @vars begin
        u::SVector{3, FT}
        h_tot::FT
        turbulence::vars_gradient(m.turbulence, FT)
        hyperdiffusion::vars_gradient(m.hyperdiffusion, FT)
        moisture::vars_gradient(m.moisture, FT)
        tracers::vars_gradient(m.tracers, FT)
    end
end
"""
    vars_diffusive(m::AtmosModel, FT)
Post-transform gradient variables
"""
function vars_diffusive(m::AtmosModel, FT)
    @vars begin
        ∇h_tot::SVector{3, FT}
        turbulence::vars_diffusive(m.turbulence, FT)
        hyperdiffusion::vars_diffusive(m.hyperdiffusion, FT)
        moisture::vars_diffusive(m.moisture, FT)
        tracers::vars_diffusive(m.tracers, FT)
    end
end

"""
    vars_gradient_laplacian(m::AtmosModel, FT)
Pre-transform hyperdiffusive variables 
"""
function vars_gradient_laplacian(m::AtmosModel, FT)
    @vars begin
        hyperdiffusion::vars_gradient_laplacian(m.hyperdiffusion, FT)
    end
end

"""
    vars_hyperdiffusive(m::AtmosModel, FT)
Post-transform hyperdiffusive variables
"""
function vars_hyperdiffusive(m::AtmosModel, FT)
    @vars begin
        hyperdiffusion::vars_hyperdiffusive(m.hyperdiffusion, FT)
    end
end

"""
    vars_aux(m::AtmosModel, FT)
Auxiliary variables, such as vertical (stack) 
integrals, coordinates, orientation information, 
reference states, subcomponent auxiliary vars, 
debug variables
"""
function vars_aux(m::AtmosModel, FT)
    @vars begin
        ∫dz::vars_integrals(m, FT)
        ∫dnz::vars_reverse_integrals(m, FT)
        coord::SVector{3, FT}
        orientation::vars_aux(m.orientation, FT)
        ref_state::vars_aux(m.ref_state, FT)
        turbulence::vars_aux(m.turbulence, FT)
        hyperdiffusion::vars_aux(m.hyperdiffusion, FT)
        moisture::vars_aux(m.moisture, FT)
        tracers::vars_aux(m.tracers, FT)
        radiation::vars_aux(m.radiation, FT)
    end
end
"""
    vars_integrals(m::AtmosModel, FT)
"""
function vars_integrals(m::AtmosModel, FT)
    @vars begin
        radiation::vars_integrals(m.radiation, FT)
    end
end
"""
    vars_reverse_integrals(m::AtmosModel, FT)
"""
function vars_reverse_integrals(m::AtmosModel, FT)
    @vars begin
        radiation::vars_reverse_integrals(m.radiation, FT)
    end
end

include("orientation.jl")
include("ref_state.jl")
include("turbulence.jl")
include("hyperdiffusion.jl")
include("moisture.jl")
include("precipitation.jl")
include("radiation.jl")
include("source.jl")
include("tracers.jl")
include("boundaryconditions.jl")
include("linear.jl")
include("remainder.jl")
include("courant.jl")

@doc """
    flux_nondiffusive!(
        m::AtmosModel, 
        flux::Grad, 
        state::Vars, 
        aux::Vars,
        t::Real
    )

Computes and assembles non-diffusive fluxes in the model
equations. 
""" flux_nondiffusive!
@inline function flux_nondiffusive!(
    m::AtmosModel,
    flux::Grad,
    state::Vars,
    aux::Vars,
    t::Real,
)
    ρ = state.ρ
    ρinv = 1 / ρ
    ρu = state.ρu
    u = ρinv * ρu

    # advective terms
    flux.ρ = ρ * u
    flux.ρu = ρ * u .* u'
    flux.ρe = u * state.ρe

    # pressure terms
    p = pressure(m, m.moisture, state, aux)
<<<<<<< HEAD

    if typeof(m.ref_state) == NoReferenceState
=======
    if m.ref_state isa HydrostaticState
        flux.ρu += (p - aux.ref_state.p) * I
    else
>>>>>>> e295d139
        flux.ρu += p * I
    else
        flux.ρu += (p - aux.ref_state.p) * I
    end
    flux.ρe += u * p
    flux_radiation!(m.radiation, m, flux, state, aux, t)
    flux_moisture!(m.moisture, m, flux, state, aux, t)
    flux_tracers!(m.tracers, m, flux, state, aux, t)
end

function gradvariables!(
    atmos::AtmosModel,
    transform::Vars,
    state::Vars,
    aux::Vars,
    t::Real,
)
    ρinv = 1 / state.ρ
    transform.u = ρinv * state.ρu
    transform.h_tot = total_specific_enthalpy(atmos, atmos.moisture, state, aux)
    gradvariables!(atmos.moisture, transform, state, aux, t)
    gradvariables!(atmos.turbulence, transform, state, aux, t)
    gradvariables!(atmos.hyperdiffusion, transform, state, aux, t)
    gradvariables!(atmos.tracers, transform, state, aux, t)
end

function diffusive!(
    atmos::AtmosModel,
    diffusive::Vars,
    ∇transform::Grad,
    state::Vars,
    aux::Vars,
    t::Real,
)
    diffusive.∇h_tot = ∇transform.h_tot

    # diffusion terms required for SGS turbulence computations
    diffusive!(
        atmos.turbulence,
        atmos.orientation,
        diffusive,
        ∇transform,
        state,
        aux,
        t,
    )
    # diffusivity of moisture components
    diffusive!(atmos.moisture, diffusive, ∇transform, state, aux, t)
    diffusive!(atmos.tracers, diffusive, ∇transform, state, aux, t)
end

function hyperdiffusive!(
    atmos::AtmosModel,
    hyperdiffusive::Vars,
    hypertransform::Grad,
    state::Vars,
    aux::Vars,
    t::Real,
)
    hyperdiffusive!(
        atmos.hyperdiffusion,
        hyperdiffusive,
        hypertransform,
        state,
        aux,
        t,
    )
end

@doc """
    flux_diffusive!(
        atmos::AtmosModel,
        flux::Grad,
        state::Vars,
        diffusive::Vars,
        hyperdiffusive::Vars,
        aux::Vars,
        t::Real
    )
Diffusive fluxes in AtmosModel. Viscosity, diffusivity are calculated 
in the turbulence subcomponent and accessed within the diffusive flux 
function. Contributions from subcomponents are then assembled (pointwise).
""" flux_diffusive!
@inline function flux_diffusive!(
    atmos::AtmosModel,
    flux::Grad,
    state::Vars,
    diffusive::Vars,
    hyperdiffusive::Vars,
    aux::Vars,
    t::Real,
)
    ν, D_t, τ = turbulence_tensors(atmos, state, diffusive, aux, t)
    d_h_tot = -D_t .* diffusive.∇h_tot
    flux_diffusive!(atmos, flux, state, τ, d_h_tot)
    flux_diffusive!(atmos.moisture, flux, state, diffusive, aux, t, D_t)
    flux_diffusive!(
        atmos.hyperdiffusion,
        flux,
        state,
        diffusive,
        hyperdiffusive,
        aux,
        t,
    )
    flux_diffusive!(atmos.tracers, flux, state, diffusive, aux, t, D_t)
end

#TODO: Consider whether to not pass ρ and ρu (not state), foc BCs reasons
@inline function flux_diffusive!(
    atmos::AtmosModel,
    flux::Grad,
    state::Vars,
    τ,
    d_h_tot,
)
    flux.ρu += τ * state.ρ
    flux.ρe += τ * state.ρu
    flux.ρe += d_h_tot * state.ρ
end

@inline function wavespeed(m::AtmosModel, nM, state::Vars, aux::Vars, t::Real)
    ρinv = 1 / state.ρ
    u = ρinv * state.ρu
    return abs(dot(nM, u)) + soundspeed(m, m.moisture, state, aux)
end


function update_aux!(
    dg::DGModel,
    m::AtmosModel,
    Q::MPIStateArray,
    t::Real,
    elems::UnitRange,
)
    FT = eltype(Q)
    auxstate = dg.auxstate

    if num_integrals(m, FT) > 0
        indefinite_stack_integral!(dg, m, Q, auxstate, t, elems)
        reverse_indefinite_stack_integral!(dg, m, Q, auxstate, t, elems)
    end

    nodal_update_aux!(atmos_nodal_update_aux!, dg, m, Q, t, elems)

    return true
end

function atmos_nodal_update_aux!(m::AtmosModel, state::Vars, aux::Vars, t::Real)
    atmos_nodal_update_aux!(m.moisture, m, state, aux, t)
    atmos_nodal_update_aux!(m.radiation, m, state, aux, t)
    atmos_nodal_update_aux!(m.turbulence, m, state, aux, t)
    atmos_nodal_update_aux!(m.tracers, m, state, aux, t)
end

function integral_load_aux!(m::AtmosModel, integ::Vars, state::Vars, aux::Vars)
    integral_load_aux!(m.radiation, integ, state, aux)
end

function integral_set_aux!(m::AtmosModel, aux::Vars, integ::Vars)
    integral_set_aux!(m.radiation, aux, integ)
end

function reverse_integral_load_aux!(
    m::AtmosModel,
    integ::Vars,
    state::Vars,
    aux::Vars,
)
    reverse_integral_load_aux!(m.radiation, integ, state, aux)
end

function reverse_integral_set_aux!(m::AtmosModel, aux::Vars, integ::Vars)
    reverse_integral_set_aux!(m.radiation, aux, integ)
end


@doc """
    init_aux!(
        m::AtmosModel, 
        aux::Vars,
        geom::LocalGeometry
        )
Initialise auxiliary variables for each AtmosModel subcomponent.
Store Cartesian coordinate information in `aux.coord`.
""" init_aux!
function init_aux!(m::AtmosModel, aux::Vars, geom::LocalGeometry)
    aux.coord = geom.coord
    atmos_init_aux!(m.orientation, m, aux, geom)
    atmos_init_aux!(m.ref_state, m, aux, geom)
    atmos_init_aux!(m.turbulence, m, aux, geom)
    atmos_init_aux!(m.hyperdiffusion, m, aux, geom)
    atmos_init_aux!(m.tracers, m, aux, geom)
end

@doc """
    source!(
        m::AtmosModel, 
        source::Vars, 
        state::Vars, 
        diffusive::Vars,
        aux::Vars, 
        t::Real, 
        direction::Direction
    )
Computes (and assembles) source terms `S(Y)` in:
```
∂Y
-- = - ∇ • F + S(Y)
∂t
```
""" source!
function source!(
    m::AtmosModel,
    source::Vars,
    state::Vars,
    diffusive::Vars,
    aux::Vars,
    t::Real,
    direction,
)
    atmos_source!(m.source, m, source, state, diffusive, aux, t, direction)
end

@doc """
    init_state!(
        m::AtmosModel,
        state::Vars,
        aux::Vars,
        coords,
        t,
        args...)
Initialise state variables.
`args...` provides an option to include configuration data
(current use cases include problem constants, spline-interpolants)
""" init_state!
function init_state!(m::AtmosModel, state::Vars, aux::Vars, coords, t, args...)
    m.init_state(m, state, aux, coords, t, args...)
end
end # module<|MERGE_RESOLUTION|>--- conflicted
+++ resolved
@@ -361,14 +361,8 @@
 
     # pressure terms
     p = pressure(m, m.moisture, state, aux)
-<<<<<<< HEAD
 
     if typeof(m.ref_state) == NoReferenceState
-=======
-    if m.ref_state isa HydrostaticState
-        flux.ρu += (p - aux.ref_state.p) * I
-    else
->>>>>>> e295d139
         flux.ρu += p * I
     else
         flux.ρu += (p - aux.ref_state.p) * I
