#### Moisture component in atmosphere model
abstract type MoistureModel end

vars_state(::MoistureModel, T) = @vars()
vars_gradient(::MoistureModel, T) = @vars()
vars_diffusive(::MoistureModel, T) = @vars()
vars_aux(::MoistureModel, T) = @vars()

function update_aux!(::MoistureModel, state::Vars, diffusive::Vars, aux::Vars, t::Real)
end
function diffusive!(::MoistureModel, diffusive, ∇transform, state, aux, t, ρν)
end
function flux_diffusive!(::MoistureModel, flux::Grad, state::Vars, diffusive::Vars, aux::Vars, t::Real)
end
function flux_nondiffusive!(::MoistureModel, flux::Grad, state::Vars, diffusive::Vars, aux::Vars, t::Real)
end
function gradvariables!(::MoistureModel, transform::Vars, state::Vars, aux::Vars, t::Real)
end

function internal_energy(m::MoistureModel, state::Vars, aux::Vars)
  T = eltype(state)
  q_pt = get_phase_partition(m, state)
  ρinv = 1 / state.ρ
  ρe_kin = ρinv*sum(abs2, state.ρu)/2
  ρe_pot = state.ρ * aux.orientation.Φ
  ρe_int = state.ρe - ρe_kin - ρe_pot
  e_int = ρinv*ρe_int
  return e_int
end

temperature(m::MoistureModel, state::Vars, aux::Vars) = air_temperature(thermo_state(m, state, aux))
pressure(m::MoistureModel, state::Vars, aux::Vars) = air_pressure(thermo_state(m, state, aux))
soundspeed(m::MoistureModel, state::Vars, aux::Vars) = soundspeed_air(thermo_state(m, state, aux))

"""
    DryModel

Assumes the moisture components is in the dry limit.
"""
struct DryModel <: MoistureModel
end

vars_aux(::DryModel,T) = @vars(e_int::T, temperature::T, θ_v::T)
function update_aux!(m::DryModel, state::Vars, diffusive::Vars, aux::Vars, t::Real)
  aux.moisture.e_int = internal_energy(m, state, aux)
  TS = PhaseDry(aux.moisture.e_int, state.ρ)
  aux.moisture.θ_v = virtual_pottemp(TS)
  nothing
end

get_phase_partition(::DryModel, state::Vars) = PhasePartition(eltype(state)(0))
thermo_state(::DryModel, state::Vars, aux::Vars) = PhaseDry(aux.moisture.e_int, state.ρ)

"""
    EquilMoist

Assumes the moisture components are computed via thermodynamic equilibrium.
"""
struct EquilMoist <: MoistureModel
end
vars_state(::EquilMoist,T) = @vars(ρq_tot::T)
<<<<<<< HEAD
vars_gradient(::EquilMoist,T) = @vars(q_tot::T, total_enthalpy::T)
vars_diffusive(::EquilMoist,T) = @vars(ρd_q_tot::SVector{3,T}, ρ_SGS_enthalpyflux::SVector{3,T})
vars_aux(::EquilMoist,T) = @vars(e_int::T, temperature::T, q_liq::T)
=======
vars_gradient(::EquilMoist,T) = @vars(q_tot::T, h_tot::T)
vars_diffusive(::EquilMoist,T) = @vars(ρd_q_tot::SVector{3,T}, ρd_h_tot::SVector{3,T})
<<<<<<< HEAD
vars_aux(::EquilMoist,T) = @vars(e_int::T, temperature::T)
>>>>>>> 5fdcb18ae26fdd054a662d90df95f7cebeaba593
=======
vars_aux(::EquilMoist,T) = @vars(e_int::T, temperature::T, θ_v::T)
>>>>>>> 343ab5f9

function update_aux!(m::EquilMoist, state::Vars, diffusive::Vars, aux::Vars, t::Real)
  aux.moisture.e_int = internal_energy(m, state, aux)
  TS = PhaseEquil(aux.moisture.e_int, get_phase_partition(m, state).tot, state.ρ)
  aux.moisture.temperature = air_temperature(TS)
<<<<<<< HEAD
  aux.moisture.q_liq = PhasePartition(TS).liq
=======
  aux.moisture.θ_v = virtual_pottemp(TS)
>>>>>>> 343ab5f9
  nothing
end

get_phase_partition(::EquilMoist, state::Vars) = PhasePartition(state.moisture.ρq_tot/state.ρ)
thermo_state(::EquilMoist, state::Vars, aux::Vars) = PhaseEquil(aux.moisture.e_int, state.moisture.ρq_tot/state.ρ, state.ρ, aux.moisture.temperature)

function gradvariables!(m::EquilMoist, transform::Vars, state::Vars, aux::Vars, t::Real)
  ρinv = 1/state.ρ
  transform.moisture.q_tot = state.moisture.ρq_tot * ρinv
  phase = thermo_state(m, state, aux)
  R_m = gas_constant_air(phase)
  T = aux.moisture.temperature
  e_tot = state.ρe * ρinv
  transform.moisture.h_tot = e_tot + R_m*T
end

function diffusive!(m::EquilMoist, diffusive::Vars, ∇transform::Grad, state::Vars, aux::Vars, t::Real, ρν::Union{Real,AbstractMatrix}, inv_Pr_turb::Real)
  # turbulent Prandtl number
<<<<<<< HEAD
  DF = eltype(state)
  Prandtl_t = DF(1/3)
  diag_ρν = ρν isa Real ? ρν : diag(ρν) # either a scalar or vector
  D_T = diag_ρν / Prandtl_t

=======
  diag_ρν = ρν isa Real ? ρν : diag(ρν) # either a scalar or matrix
  # Diffusivity Dₜ = ρν/Prandtl_turb
  D_T = diag_ρν * inv_Pr_turb
>>>>>>> 343ab5f9
  # diffusive flux of q_tot
  diffusive.moisture.ρd_q_tot = (-D_T) .* ∇transform.moisture.q_tot
  # diffusive flux of total energy
  diffusive.moisture.ρd_h_tot = (-D_T) .* ∇transform.moisture.h_tot
end

function flux_diffusive!(m::EquilMoist, flux::Grad, state::Vars, diffusive::Vars, aux::Vars, t::Real)
<<<<<<< HEAD
  u = state.ρu ./ state.ρ
=======
  u = state.ρu / state.ρ
>>>>>>> 343ab5f9
  flux.ρ += diffusive.moisture.ρd_q_tot
  flux.ρu += diffusive.moisture.ρd_q_tot .* u'
  flux.ρe += diffusive.moisture.ρd_h_tot
  flux.moisture.ρq_tot = diffusive.moisture.ρd_q_tot
end<|MERGE_RESOLUTION|>--- conflicted
+++ resolved
@@ -8,7 +8,7 @@
 
 function update_aux!(::MoistureModel, state::Vars, diffusive::Vars, aux::Vars, t::Real)
 end
-function diffusive!(::MoistureModel, diffusive, ∇transform, state, aux, t, ρν)
+function diffusive!(::MoistureModel, diffusive, ∇transform, state, aux, t, ν)
 end
 function flux_diffusive!(::MoistureModel, flux::Grad, state::Vars, diffusive::Vars, aux::Vars, t::Real)
 end
@@ -59,29 +59,15 @@
 struct EquilMoist <: MoistureModel
 end
 vars_state(::EquilMoist,T) = @vars(ρq_tot::T)
-<<<<<<< HEAD
-vars_gradient(::EquilMoist,T) = @vars(q_tot::T, total_enthalpy::T)
-vars_diffusive(::EquilMoist,T) = @vars(ρd_q_tot::SVector{3,T}, ρ_SGS_enthalpyflux::SVector{3,T})
-vars_aux(::EquilMoist,T) = @vars(e_int::T, temperature::T, q_liq::T)
-=======
 vars_gradient(::EquilMoist,T) = @vars(q_tot::T, h_tot::T)
 vars_diffusive(::EquilMoist,T) = @vars(ρd_q_tot::SVector{3,T}, ρd_h_tot::SVector{3,T})
-<<<<<<< HEAD
-vars_aux(::EquilMoist,T) = @vars(e_int::T, temperature::T)
->>>>>>> 5fdcb18ae26fdd054a662d90df95f7cebeaba593
-=======
 vars_aux(::EquilMoist,T) = @vars(e_int::T, temperature::T, θ_v::T)
->>>>>>> 343ab5f9
 
 function update_aux!(m::EquilMoist, state::Vars, diffusive::Vars, aux::Vars, t::Real)
   aux.moisture.e_int = internal_energy(m, state, aux)
   TS = PhaseEquil(aux.moisture.e_int, get_phase_partition(m, state).tot, state.ρ)
   aux.moisture.temperature = air_temperature(TS)
-<<<<<<< HEAD
-  aux.moisture.q_liq = PhasePartition(TS).liq
-=======
   aux.moisture.θ_v = virtual_pottemp(TS)
->>>>>>> 343ab5f9
   nothing
 end
 
@@ -91,6 +77,7 @@
 function gradvariables!(m::EquilMoist, transform::Vars, state::Vars, aux::Vars, t::Real)
   ρinv = 1/state.ρ
   transform.moisture.q_tot = state.moisture.ρq_tot * ρinv
+
   phase = thermo_state(m, state, aux)
   R_m = gas_constant_air(phase)
   T = aux.moisture.temperature
@@ -100,17 +87,9 @@
 
 function diffusive!(m::EquilMoist, diffusive::Vars, ∇transform::Grad, state::Vars, aux::Vars, t::Real, ρν::Union{Real,AbstractMatrix}, inv_Pr_turb::Real)
   # turbulent Prandtl number
-<<<<<<< HEAD
-  DF = eltype(state)
-  Prandtl_t = DF(1/3)
-  diag_ρν = ρν isa Real ? ρν : diag(ρν) # either a scalar or vector
-  D_T = diag_ρν / Prandtl_t
-
-=======
   diag_ρν = ρν isa Real ? ρν : diag(ρν) # either a scalar or matrix
   # Diffusivity Dₜ = ρν/Prandtl_turb
   D_T = diag_ρν * inv_Pr_turb
->>>>>>> 343ab5f9
   # diffusive flux of q_tot
   diffusive.moisture.ρd_q_tot = (-D_T) .* ∇transform.moisture.q_tot
   # diffusive flux of total energy
@@ -118,11 +97,7 @@
 end
 
 function flux_diffusive!(m::EquilMoist, flux::Grad, state::Vars, diffusive::Vars, aux::Vars, t::Real)
-<<<<<<< HEAD
-  u = state.ρu ./ state.ρ
-=======
   u = state.ρu / state.ρ
->>>>>>> 343ab5f9
   flux.ρ += diffusive.moisture.ρd_q_tot
   flux.ρu += diffusive.moisture.ρd_q_tot .* u'
   flux.ρe += diffusive.moisture.ρd_h_tot
