# ClimateMachine driver configurations
#
# Contains helper functions to establish simulation configurations to be
# used with the ClimateMachine driver. Currently:
# - AtmosLESConfiguration
# - AtmosGCMConfiguration
# - OceanBoxGCMConfiguration
# - SingleStackConfiguration
# - MultiColumnLandModel
#
# User-customized configurations can use these as templates.

using CLIMAParameters
using CLIMAParameters.Planet: planet_radius

abstract type ConfigSpecificInfo end
struct AtmosLESSpecificInfo <: ConfigSpecificInfo end
struct AtmosGCMSpecificInfo{FT} <: ConfigSpecificInfo
    domain_height::FT
    nelem_vert::Int
    nelem_horz::Int
    vert_range::Array{FT, 1}
end
struct OceanBoxGCMSpecificInfo <: ConfigSpecificInfo end
struct SingleStackSpecificInfo{FT} <: ConfigSpecificInfo
    zmax::FT
    hmax::FT
end
struct MultiColumnLandSpecificInfo <: ConfigSpecificInfo end

include("SolverTypes/SolverTypes.jl")

"""
    ArgParse.parse_item

Parses custom command line option for tuples of three or fewer integers.
"""
function ArgParse.parse_item(::Type{NTuple{2, Int}}, s::AbstractString)

    str_array = split(s, ",")
    int_1 = length(str_array) > 0 ? parse(Int, str_array[1]) : 0
    int_2 = length(str_array) > 1 ? parse(Int, str_array[2]) : 0

    return (int_1, int_2)
end

"""
    ArgParse.parse_item

Parses custom command line option for tuples of three or fewer integers.
"""
function ArgParse.parse_item(::Type{NTuple{3, Int}}, s::AbstractString)

    str_array = split(s, ",")
    int_1 = length(str_array) > 0 ? parse(Int, str_array[1]) : 0
    int_2 = length(str_array) > 1 ? parse(Int, str_array[2]) : 0
    int_3 = length(str_array) > 2 ? parse(Int, str_array[3]) : 0

    return (int_1, int_2, int_3)
end

"""
    ArgParse.parse_item

Parses custom command line option for tuples of three integers.
"""
function ArgParse.parse_item(::Type{NTuple{3, Float64}}, s::AbstractString)

    str_array = split(s, ",")
    ft_1 = length(str_array) > 0 ? parse(Float64, str_array[1]) : 0
    ft_2 = length(str_array) > 1 ? parse(Float64, str_array[2]) : 0
    ft_3 = length(str_array) > 2 ? parse(Float64, str_array[3]) : 0

    return (ft_1, ft_2, ft_3)
end

"""
    get_polyorders

Utility function that gets the polynomial orders for the given configuration
either passed from command line or as default values
"""
function get_polyorders(N, setting = ClimateMachine.Settings.degree)

    # Check if polynomial degree was passed as a CL option
    if setting != (-1, -1)
        setting
    elseif N isa Int
        (N, N)
    else
        N
    end
end

"""
    ClimateMachine.DriverConfiguration

Collects all parameters necessary to set up a ClimateMachine simulation.
"""
struct DriverConfiguration{FT}
    config_type::ClimateMachineConfigType

    name::String
    # Polynomial order tuple (polyorder_horz, polyorder_vert)
    polyorders::NTuple{2, Int}
    array_type::Any
    solver_type::AbstractSolverType
    #
    # Model details
    param_set::AbstractParameterSet
    bl::BalanceLaw
    #
    # Execution details
    mpicomm::MPI.Comm
    #
    # Mesh details
    grid::DiscontinuousSpectralElementGrid
    #
    # DGModel details
    numerical_flux_first_order::NumericalFluxFirstOrder
    numerical_flux_second_order::NumericalFluxSecondOrder
    numerical_flux_gradient::NumericalFluxGradient
    # DGFVModel details, used when polyorder_vert = 0
    fv_reconstruction::Union{Nothing, AbstractReconstruction}
    # Cutoff filter to emulate overintegration
    filter::Any
    #
    # Configuration-specific info
    config_info::ConfigSpecificInfo

    function DriverConfiguration(
        config_type,
        name::String,
        polyorders::NTuple{2, Int},
        FT,
        array_type,
        solver_type::AbstractSolverType,
        param_set::AbstractParameterSet,
        bl::BalanceLaw,
        mpicomm::MPI.Comm,
        grid::DiscontinuousSpectralElementGrid,
        numerical_flux_first_order::NumericalFluxFirstOrder,
        numerical_flux_second_order::NumericalFluxSecondOrder,
        numerical_flux_gradient::NumericalFluxGradient,
        fv_reconstruction::Union{Nothing, AbstractReconstruction},
        filter,
        config_info::ConfigSpecificInfo,
    )
        return new{FT}(
            config_type,
            name,
            polyorders,
            array_type,
            solver_type,
            param_set,
            bl,
            mpicomm,
            grid,
            numerical_flux_first_order,
            numerical_flux_second_order,
            numerical_flux_gradient,
            fv_reconstruction,
            filter,
            config_info,
        )
    end
end

function print_model_info(model, mpicomm)
    mpirank = MPI.Comm_rank(mpicomm)
    if mpirank == 0
        @show ClimateMachine.array_type()
        msg = "Model composition\n"
        for key in fieldnames(typeof(model))
            msg =
                msg * @sprintf(
                    "    %s = %s\n",
                    string(key),
                    string((getproperty(model, key)))
                )
        end
        @info msg
        show_tendencies(model; table_complete = model isa AtmosModel)
    end
end

function AtmosLESConfiguration(
    name::String,
    N::Union{Int, NTuple{2, Int}},
    (Δx, Δy, Δz)::NTuple{3, FT},
    xmax::FT,
    ymax::FT,
    zmax::FT,
    param_set::AbstractParameterSet,
    init_LES!;
    xmin = zero(FT),
    ymin = zero(FT),
    zmin = zero(FT),
    array_type = ClimateMachine.array_type(),
    solver_type = IMEXSolverType(
        implicit_solver = SingleColumnLU,
        implicit_solver_adjustable = false,
    ),
    model = AtmosModel{FT}(
        AtmosLESConfigType,
        param_set;
        init_state_prognostic = init_LES!,
    ),
    mpicomm = MPI.COMM_WORLD,
    boundary = ((0, 0), (0, 0), (1, 2)),
    periodicity = (true, true, false),
    meshwarp = (x...) -> identity(x),
    grid_stretching = (nothing, nothing, nothing),
    numerical_flux_first_order = RusanovNumericalFlux(),
    numerical_flux_second_order = CentralNumericalFluxSecondOrder(),
    numerical_flux_gradient = CentralNumericalFluxGradient(),
    fv_reconstruction = nothing,
<<<<<<< HEAD
    grid_stretching = (nothing, nothing, nothing),
    Ncutoff = get_polyorders(N),
=======
>>>>>>> 8064d635
) where {FT <: AbstractFloat}

    (polyorder_horz, polyorder_vert) = get_polyorders(N)
    (cutofforder_horz, cutofforder_vert) =
        get_polyorders(Ncutoff, ClimateMachine.Settings.cutoff_degree)

    # Check if the element resolution was passed as a CL option
    if ClimateMachine.Settings.resolution != (-1, -1, -1)
        (Δx, Δy, Δz) = ClimateMachine.Settings.resolution
    end

    # Check if the min of the domain was passed as a CL option
    if ClimateMachine.Settings.domain_min != (-1, -1, -1)
        (xmin, ymin, zmin) = ClimateMachine.Settings.domain_min
    end

    # Check if the max of the domain was passed as a CL option
    if ClimateMachine.Settings.domain_max != (-1, -1, -1)
        (xmax, ymax, zmax) = ClimateMachine.Settings.domain_max
    end

    print_model_info(model, mpicomm)

    brickrange = (
        grid1d(
            xmin,
            xmax,
            grid_stretching[1],
            elemsize = Δx * max(polyorder_horz, 1),
        ),
        grid1d(
            ymin,
            ymax,
            grid_stretching[2],
            elemsize = Δy * max(polyorder_horz, 1),
        ),
        grid1d(
            zmin,
            zmax,
            grid_stretching[3],
            elemsize = Δz * max(polyorder_vert, 1),
        ),
    )
    topology = StackedBrickTopology(
        mpicomm,
        brickrange,
        periodicity = periodicity,
        boundary = boundary,
    )

    grid = DiscontinuousSpectralElementGrid(
        topology,
        FloatType = FT,
        DeviceArray = array_type,
        polynomialorder = (polyorder_horz, polyorder_vert),
        meshwarp = meshwarp,
    )

    if cutofforder_horz < polyorder_horz && cutofforder_vert < polyorder_vert
        filter = CutoffFilter(
            grid,
            (cutofforder_horz + 1, cutofforder_horz + 1, cutofforder_vert + 1),
        )
    else
        filter = nothing
        cutofforder_horz = cutofforder_vert = nothing
    end


    @info @sprintf(
        """
Establishing Atmos LES configuration for %s
    precision               = %s
    horiz polynomial order  = %d
    vert polynomial order   = %d
    horiz cutoff order      = %s
    vert cutoff order       = %s
    domain_min              = %.2f m, %.2f m, %.2f m
    domain_max              = %.2f m, %.2f m, %.2f m
    resolution              = %dx%dx%d
    MPI ranks               = %d
    min(Δ_horz)             = %.2f m
    min(Δ_vert)             = %.2f m""",
        name,
        FT,
        polyorder_horz,
        polyorder_vert,
        cutofforder_horz,
        cutofforder_vert,
        xmin,
        ymin,
        zmin,
        xmax,
        ymax,
        zmax,
        Δx,
        Δy,
        Δz,
        MPI.Comm_size(mpicomm),
        min_node_distance(grid, HorizontalDirection()),
        min_node_distance(grid, VerticalDirection())
    )

    return DriverConfiguration(
        AtmosLESConfigType(),
        name,
        (polyorder_horz, polyorder_vert),
        FT,
        array_type,
        solver_type,
        param_set,
        model,
        mpicomm,
        grid,
        numerical_flux_first_order,
        numerical_flux_second_order,
        numerical_flux_gradient,
        fv_reconstruction,
        filter,
        AtmosLESSpecificInfo(),
    )
end

function AtmosGCMConfiguration(
    name::String,
    N::Union{Int, NTuple{2, Int}},
    (nelem_horz, nelem_vert)::NTuple{2, Int},
    domain_height::FT,
    param_set::AbstractParameterSet,
    init_GCM!;
    array_type = ClimateMachine.array_type(),
    solver_type = DefaultSolverType(),
    model = AtmosModel{FT}(
        AtmosGCMConfigType,
        param_set;
        init_state_prognostic = init_GCM!,
    ),
    mpicomm = MPI.COMM_WORLD,
    grid_stretching = (nothing,),
    meshwarp::Function = cubedshellwarp,
    numerical_flux_first_order = RusanovNumericalFlux(),
    numerical_flux_second_order = CentralNumericalFluxSecondOrder(),
    numerical_flux_gradient = CentralNumericalFluxGradient(),
    fv_reconstruction = nothing,
<<<<<<< HEAD
    grid_stretching = nothing,
    Ncutoff = get_polyorders(N),
=======
>>>>>>> 8064d635
) where {FT <: AbstractFloat}

    (polyorder_horz, polyorder_vert) = get_polyorders(N)
    (cutofforder_horz, cutofforder_vert) =
        get_polyorders(Ncutoff, ClimateMachine.Settings.cutoff_degree)

    # Check if the number of elements was passed as a CL option
    if ClimateMachine.Settings.nelems != (-1, -1, -1)
        (nelem_horz, nelem_vert) = ClimateMachine.Settings.nelems
    end

    # Check if the domain height was passed as a CL option
    if ClimateMachine.Settings.domain_height != -1
        domain_height = ClimateMachine.Settings.domain_height
    end

    print_model_info(model, mpicomm)

    _planet_radius::FT = planet_radius(param_set)
    vert_range = grid1d(
        _planet_radius,
        FT(_planet_radius + domain_height),
        grid_stretching[1],
        nelem = nelem_vert,
    )

    topology = StackedCubedSphereTopology(
        mpicomm,
        nelem_horz,
        vert_range;
        boundary = (1, 2),
    )

    grid = DiscontinuousSpectralElementGrid(
        topology,
        FloatType = FT,
        DeviceArray = array_type,
        polynomialorder = (polyorder_horz, polyorder_vert),
        meshwarp = meshwarp,
    )


    if cutofforder_horz < polyorder_horz && cutofforder_vert < polyorder_vert
        filter = CutoffFilter(
            grid,
            (cutofforder_horz + 1, cutofforder_horz + 1, cutofforder_vert + 1),
        )
    else
        filter = nothing
        cutofforder_horz = cutofforder_vert = nothing
    end

    @info @sprintf(
        """
Establishing Atmos GCM configuration for %s
    precision               = %s
    horiz polynomial order  = %d
    vert polynomial order   = %d
    horiz cutoff order      = %s
    vert cutoff order       = %s
    # horiz elem            = %d
    # vert elems            = %d
    domain height           = %.2e m
    MPI ranks               = %d
    min(Δ_horz)             = %.2f m
    min(Δ_vert)             = %.2f m""",
        name,
        FT,
        polyorder_horz,
        polyorder_vert,
        cutofforder_horz,
        cutofforder_vert,
        nelem_horz,
        nelem_vert,
        domain_height,
        MPI.Comm_size(mpicomm),
        min_node_distance(grid, HorizontalDirection()),
        min_node_distance(grid, VerticalDirection())
    )

    return DriverConfiguration(
        AtmosGCMConfigType(),
        name,
        (polyorder_horz, polyorder_vert),
        FT,
        array_type,
        solver_type,
        param_set,
        model,
        mpicomm,
        grid,
        numerical_flux_first_order,
        numerical_flux_second_order,
        numerical_flux_gradient,
        fv_reconstruction,
<<<<<<< HEAD
        filter,
        AtmosGCMSpecificInfo(domain_height, nelem_vert, nelem_horz),
=======
        AtmosGCMSpecificInfo(
            domain_height,
            nelem_vert,
            nelem_horz,
            collect(vert_range),
        ),
>>>>>>> 8064d635
    )
end

function OceanBoxGCMConfiguration(
    name::String,
    N::Union{Int, NTuple{2, Int}},
    (Nˣ, Nʸ, Nᶻ)::NTuple{3, Int},
    param_set::AbstractParameterSet,
    model;
    FT = Float64,
    array_type = ClimateMachine.array_type(),
    solver_type = ExplicitSolverType(
        solver_method = LSRK144NiegemannDiehlBusch,
    ),
    mpicomm = MPI.COMM_WORLD,
    numerical_flux_first_order = RusanovNumericalFlux(),
    numerical_flux_second_order = CentralNumericalFluxSecondOrder(),
    numerical_flux_gradient = CentralNumericalFluxGradient(),
    fv_reconstruction = nothing,
    periodicity = (false, false, false),
    boundary = ((1, 1), (1, 1), (2, 3)),
)

    (polyorder_horz, polyorder_vert) = get_polyorders(N)

    # Check if the number of elements was passed as a CL option
    if ClimateMachine.Settings.nelems != (-1, -1, -1)
        (Nˣ, Nʸ, Nᶻ) = ClimateMachine.Settings.nelems
    end

    brickrange = (
        range(FT(0); length = Nˣ + 1, stop = model.problem.Lˣ),
        range(FT(0); length = Nʸ + 1, stop = model.problem.Lʸ),
        range(FT(-model.problem.H); length = Nᶻ + 1, stop = 0),
    )

    topology = StackedBrickTopology(
        mpicomm,
        brickrange;
        periodicity = periodicity,
        boundary = boundary,
    )

    grid = DiscontinuousSpectralElementGrid(
        topology,
        FloatType = FT,
        DeviceArray = array_type,
        polynomialorder = (polyorder_horz, polyorder_vert),
    )

    @info @sprintf(
        """
Establishing Ocean Box GCM configuration for %s
    precision               = %s
    horiz polynomial order  = %d
    vert polynomial order   = %d
    Nˣ # elems              = %d
    Nʸ # elems              = %d
    Nᶻ # elems              = %d
    domain depth            = %.2e m
    MPI ranks               = %d""",
        name,
        FT,
        polyorder_horz,
        polyorder_vert,
        Nˣ,
        Nʸ,
        Nᶻ,
        -model.problem.H,
        MPI.Comm_size(mpicomm)
    )

    return DriverConfiguration(
        OceanBoxGCMConfigType(),
        name,
        (polyorder_horz, polyorder_vert),
        FT,
        array_type,
        solver_type,
        param_set,
        model,
        mpicomm,
        grid,
        numerical_flux_first_order,
        numerical_flux_second_order,
        numerical_flux_gradient,
        fv_reconstruction,
        nothing, # filter
        OceanBoxGCMSpecificInfo(),
    )
end

function SingleStackConfiguration(
    name::String,
    N::Union{Int, NTuple{2, Int}},
    nelem_vert::Int,
    zmax::FT,
    param_set::AbstractParameterSet,
    model::BalanceLaw;
    zmin = zero(FT),
    hmax = one(FT),
    array_type = ClimateMachine.array_type(),
    solver_type = ExplicitSolverType(),
    mpicomm = MPI.COMM_WORLD,
    boundary = ((0, 0), (0, 0), (1, 2)),
    periodicity = (true, true, false),
    meshwarp = (x...) -> identity(x),
    numerical_flux_first_order = RusanovNumericalFlux(),
    numerical_flux_second_order = CentralNumericalFluxSecondOrder(),
    numerical_flux_gradient = CentralNumericalFluxGradient(),
    fv_reconstruction = nothing,
) where {FT <: AbstractFloat}

    (polyorder_horz, polyorder_vert) = get_polyorders(N)

    # Check if the number of elements was passed as a CL option
    if ClimateMachine.Settings.nelems != (-1, -1, -1)
        nE = ClimateMachine.Settings.nelems
        nelem_vert = nE[1]
    end

    # Check if the domain height was passed as a CL option
    if ClimateMachine.Settings.domain_height != -1
        zmax = ClimateMachine.Settings.domain_height
    end

    print_model_info(model, mpicomm)

    xmin, xmax = zero(FT), hmax
    ymin, ymax = zero(FT), hmax
    brickrange = (
        grid1d(xmin, xmax, nelem = 1),
        grid1d(ymin, ymax, nelem = 1),
        grid1d(zmin, zmax, nelem = nelem_vert),
    )
    topology = StackedBrickTopology(
        mpicomm,
        brickrange,
        periodicity = periodicity,
        boundary = boundary,
    )

    grid = DiscontinuousSpectralElementGrid(
        topology,
        FloatType = FT,
        DeviceArray = array_type,
        polynomialorder = (polyorder_horz, polyorder_vert),
        meshwarp = meshwarp,
    )

    @info @sprintf(
        """
Establishing single stack configuration for %s
    precision               = %s
    horiz polynomial order  = %d
    vert polynomial order   = %d
    domain_min              = %.2f m, %.2f m, %.2f m
    domain_max              = %.2f m, %.2f m, %.2f m
    # vert elems            = %d
    MPI ranks               = %d
    min(Δ_horz)             = %.2f m
    min(Δ_vert)             = %.2f m""",
        name,
        FT,
        polyorder_horz,
        polyorder_vert,
        xmin,
        ymin,
        zmin,
        xmax,
        ymax,
        zmax,
        nelem_vert,
        MPI.Comm_size(mpicomm),
        min_node_distance(grid, HorizontalDirection()),
        min_node_distance(grid, VerticalDirection())
    )

    return DriverConfiguration(
        SingleStackConfigType(),
        name,
        (polyorder_horz, polyorder_vert),
        FT,
        array_type,
        solver_type,
        param_set,
        model,
        mpicomm,
        grid,
        numerical_flux_first_order,
        numerical_flux_second_order,
        numerical_flux_gradient,
        fv_reconstruction,
        nothing, # filter
        SingleStackSpecificInfo(zmax, hmax),
    )
end

function MultiColumnLandModel(
    name::String,
    N::Union{Int, NTuple{2, Int}},
    (Δx, Δy, Δz)::NTuple{3, FT},
    xmax::FT,
    ymax::FT,
    zmax::FT,
    param_set::AbstractParameterSet,
    model::BalanceLaw;
    xmin = zero(FT),
    ymin = zero(FT),
    zmin = zero(FT),
    array_type = ClimateMachine.array_type(),
    mpicomm = MPI.COMM_WORLD,
    boundary = ((3, 3), (3, 3), (1, 2)),
    solver_type = ExplicitSolverType(),
    periodicity = (false, false, false),
    meshwarp = (x...) -> identity(x),
    numerical_flux_first_order = CentralNumericalFluxFirstOrder(),
    numerical_flux_second_order = CentralNumericalFluxSecondOrder(),
    numerical_flux_gradient = CentralNumericalFluxGradient(),
    fv_reconstruction = nothing,
) where {FT <: AbstractFloat}

    (polyorder_horz, polyorder_vert) = get_polyorders(N)

    # Check if the element resolution was passed as a CL option
    if ClimateMachine.Settings.resolution != (-1, -1, -1)
        (Δx, Δy, Δz) = ClimateMachine.Settings.resolution
    end

    # Check if the min of the domain was passed as a CL option
    if ClimateMachine.Settings.domain_min != (-1, -1, -1)
        (xmin, ymin, zmin) = ClimateMachine.Settings.domain_min
    end

    # Check if the max of the domain was passed as a CL option
    if ClimateMachine.Settings.domain_max != (-1, -1, -1)
        (xmax, ymax, zmax) = ClimateMachine.Settings.domain_max
    end

    print_model_info(model, mpicomm)

    brickrange = (
        grid1d(xmin, xmax, elemsize = Δx * max(polyorder_horz, 1)),
        grid1d(ymin, ymax, elemsize = Δy * max(polyorder_horz, 1)),
        grid1d(zmin, zmax, elemsize = Δz * max(polyorder_vert, 1)),
    )

    topology = StackedBrickTopology(
        mpicomm,
        brickrange,
        periodicity = periodicity,
        boundary = boundary,
    )

    grid = DiscontinuousSpectralElementGrid(
        topology,
        FloatType = FT,
        DeviceArray = array_type,
        polynomialorder = (polyorder_horz, polyorder_vert),
        meshwarp = meshwarp,
    )

    @info @sprintf(
        """
Establishing MultiColumnLandModel configuration for %s
    precision        = %s
    vert polyn order = %d
    horz polyn order = %d
    domain_min       = %.2f m, %.2f m, %.2f m
    domain_max       = %.2f m, %.2f m, %.2f m
    resolution       = %dx%dx%d
    MPI ranks        = %d
    min(Δ_horz)      = %.2f m
    min(Δ_vert)      = %.2f m""",
        name,
        FT,
        polyorder_vert,
        polyorder_horz,
        xmin,
        ymin,
        zmin,
        xmax,
        ymax,
        zmax,
        Δx,
        Δy,
        Δz,
        MPI.Comm_size(mpicomm),
        min_node_distance(grid, HorizontalDirection()),
        min_node_distance(grid, VerticalDirection())
    )

    return DriverConfiguration(
        MultiColumnLandConfigType(),
        name,
        (polyorder_horz, polyorder_vert),
        FT,
        array_type,
        solver_type,
        param_set,
        model,
        mpicomm,
        grid,
        numerical_flux_first_order,
        numerical_flux_second_order,
        numerical_flux_gradient,
        fv_reconstruction,
        nothing, # filter
        MultiColumnLandSpecificInfo(),
    )
end

import ..DGMethods: DGModel

"""
    DGModel(driver_config; kwargs...)

Initialize a [`DGModel`](@ref) given a
[`DriverConfiguration`](@ref) and keyword
arguments supported by [`DGModel`](@ref).
"""
DGModel(driver_config; kwargs...) = DGModel(
    driver_config.bl,
    driver_config.grid,
    driver_config.numerical_flux_first_order,
    driver_config.numerical_flux_second_order,
    driver_config.numerical_flux_gradient;
    gradient_filter = driver_config.filter,
    tendency_filter = driver_config.filter,
    kwargs...,
)

"""
    SpaceDiscretization(driver_config; kwargs...)

Initialize a [`SpaceDiscretization`](@ref) given a
[`DriverConfiguration`](@ref) and keyword
arguments supported by [`SpaceDiscretization`](@ref).
"""
SpaceDiscretization(driver_config; kwargs...) =
    (driver_config.polyorders[2] == 0) ?
    DGFVModel(
        driver_config.bl,
        driver_config.grid,
        driver_config.fv_reconstruction,
        driver_config.numerical_flux_first_order,
        driver_config.numerical_flux_second_order,
        driver_config.numerical_flux_gradient;
        gradient_filter = driver_config.filter,
        tendency_filter = driver_config.filter,
        kwargs...,
    ) :
    DGModel(
        driver_config.bl,
        driver_config.grid,
        driver_config.numerical_flux_first_order,
        driver_config.numerical_flux_second_order,
        driver_config.numerical_flux_gradient;
        gradient_filter = driver_config.filter,
        tendency_filter = driver_config.filter,
        kwargs...,
    )<|MERGE_RESOLUTION|>--- conflicted
+++ resolved
@@ -215,11 +215,7 @@
     numerical_flux_second_order = CentralNumericalFluxSecondOrder(),
     numerical_flux_gradient = CentralNumericalFluxGradient(),
     fv_reconstruction = nothing,
-<<<<<<< HEAD
-    grid_stretching = (nothing, nothing, nothing),
     Ncutoff = get_polyorders(N),
-=======
->>>>>>> 8064d635
 ) where {FT <: AbstractFloat}
 
     (polyorder_horz, polyorder_vert) = get_polyorders(N)
@@ -364,11 +360,7 @@
     numerical_flux_second_order = CentralNumericalFluxSecondOrder(),
     numerical_flux_gradient = CentralNumericalFluxGradient(),
     fv_reconstruction = nothing,
-<<<<<<< HEAD
-    grid_stretching = nothing,
     Ncutoff = get_polyorders(N),
-=======
->>>>>>> 8064d635
 ) where {FT <: AbstractFloat}
 
     (polyorder_horz, polyorder_vert) = get_polyorders(N)
@@ -464,17 +456,13 @@
         numerical_flux_second_order,
         numerical_flux_gradient,
         fv_reconstruction,
-<<<<<<< HEAD
         filter,
-        AtmosGCMSpecificInfo(domain_height, nelem_vert, nelem_horz),
-=======
         AtmosGCMSpecificInfo(
             domain_height,
             nelem_vert,
             nelem_horz,
             collect(vert_range),
         ),
->>>>>>> 8064d635
     )
 end
 
