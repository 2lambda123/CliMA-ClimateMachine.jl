--- conflicted
+++ resolved
@@ -78,11 +78,7 @@
     ode_solver_type = driver_config.solver_type,
     ode_dt = nothing,
     modeldata = nothing,
-<<<<<<< HEAD
     Courant_number = nothing,
-=======
-    Courant_number = 0.4,
->>>>>>> 5989d1f1
     diffdir = EveryDirection(),
     timeend_dt_adjust = true,
     CFL_direction = EveryDirection(),
@@ -139,9 +135,6 @@
     # create the solver
     if isa(ode_solver_type, ExplicitSolverType)
         solver = ode_solver_type.solver_method(dg, Q; dt = ode_dt, t0 = t0)
-<<<<<<< HEAD
-    else # ode_solver_type === IMEXSolverType
-=======
     elseif isa(ode_solver_type, MultirateSolverType)
         fast_dg = DGModel(
             linmodel,
@@ -165,7 +158,6 @@
         fast_solver = ode_solver_type.fast_method(fast_dg, Q; dt = fast_dt)
         solver = ode_solver_type.solver_method((slow_solver, fast_solver))
     else # solver_type === IMEXSolverType
->>>>>>> 5989d1f1
         vdg = DGModel(
             linmodel,
             grid,
@@ -175,10 +167,6 @@
             auxstate = dg.auxstate,
             direction = VerticalDirection(),
         )
-<<<<<<< HEAD
-
-=======
->>>>>>> 5989d1f1
         solver = ode_solver_type.solver_method(
             dg,
             vdg,
