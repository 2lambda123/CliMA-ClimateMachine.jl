--- conflicted
+++ resolved
@@ -58,11 +58,7 @@
         advection = NonLinearAdvection()
     end
 
-<<<<<<< HEAD
-    model = SWModel(problem, turbulence, advection, c)
-=======
     model = ShallowWaterModel(param_set, problem, turbulence, advection, c)
->>>>>>> fc358274
 end
 
 function shallow_init_state!(
