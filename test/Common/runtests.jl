using Test, Pkg

@testset "Common" begin
    all_tests = isempty(ARGS) || "all" in ARGS ? true : false
<<<<<<< HEAD
    for submodule in [
        "Thermodynamics",
        "SurfaceFluxes",
        "CartesianDomains",
        "CartesianFields",
    ]
=======
    for submodule in ["SurfaceFluxes", "CartesianDomains", "CartesianFields"]
>>>>>>> 74964c5f
        if all_tests ||
           "$submodule" in ARGS ||
           "Common/$submodule" in ARGS ||
           "Common" in ARGS
            include_test(submodule)
        end
    end

end<|MERGE_RESOLUTION|>--- conflicted
+++ resolved
@@ -2,16 +2,7 @@
 
 @testset "Common" begin
     all_tests = isempty(ARGS) || "all" in ARGS ? true : false
-<<<<<<< HEAD
-    for submodule in [
-        "Thermodynamics",
-        "SurfaceFluxes",
-        "CartesianDomains",
-        "CartesianFields",
-    ]
-=======
     for submodule in ["SurfaceFluxes", "CartesianDomains", "CartesianFields"]
->>>>>>> 74964c5f
         if all_tests ||
            "$submodule" in ARGS ||
            "Common/$submodule" in ARGS ||
