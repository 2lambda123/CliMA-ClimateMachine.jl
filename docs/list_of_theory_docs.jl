--- conflicted
+++ resolved
@@ -3,15 +3,10 @@
 ####
 
 theory_docs = Any[
-<<<<<<< HEAD
     "Common" => Any["SurfaceFluxes" => "Theory/Common/SurfaceFluxes.md",
-                    "Surface Flux Equations" => "Theory/Common/SurfaceFluxEquations.md"],
-=======
-    "Common" => Any[
-        "SurfaceFluxes" => "Theory/Common/SurfaceFluxes.md",
-        "Turbulence Closures" => "Theory/Common/Turbulence.md",
+                    "Surface Flux Equations" => "Theory/Common/SurfaceFluxEquations.md",
+                    "Turbulence Closures" => "Theory/Common/Turbulence.md",
     ],
->>>>>>> e8865d40
     "Atmos" => Any[
         "AtmosModel" => "Theory/Atmos/AtmosModel.md",
         "Microphysics" => "Theory/Atmos/Microphysics.md",
