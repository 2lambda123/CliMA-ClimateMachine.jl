#!/usr/bin/env julia --project
#=
# This experiment file establishes the initial conditions, boundary conditions,
# source terms and simulation parameters (domain size + resolution) for the
# GABLS LES case ([Beare2006](@cite); [Kosovic2000](@cite)).
#
## [Kosovic2000](@cite)
#
# To simulate the experiment, type in
#
# julia --project experiments/AtmosLES/stable_bl_les.jl
=#

using ArgParse
using Distributions
using StaticArrays
using Test
using DocStringExtensions
using LinearAlgebra
using Printf
using UnPack

using ClimateMachine
using ClimateMachine.Atmos
using ClimateMachine.Orientations
using ClimateMachine.ConfigTypes
using ClimateMachine.DGMethods.NumericalFluxes
using ClimateMachine.Diagnostics
using ClimateMachine.GenericCallbacks
using ClimateMachine.Mesh.Filters
using ClimateMachine.Mesh.Grids
using ClimateMachine.ODESolvers
using ClimateMachine.Thermodynamics
using ClimateMachine.TurbulenceClosures
using ClimateMachine.TurbulenceConvection
using ClimateMachine.VariableTemplates
using ClimateMachine.BalanceLaws
import ClimateMachine.BalanceLaws: source

using CLIMAParameters
using CLIMAParameters.Planet: R_d, cp_d, cv_d, MSLP, grav, day
using CLIMAParameters.Atmos.SubgridScale: C_smag, C_drag
struct EarthParameterSet <: AbstractEarthParameterSet end
const param_set = EarthParameterSet()
import CLIMAParameters

using ClimateMachine.Atmos: altitude, recover_thermo_state, density, pressure

"""
  StableBL Geostrophic Forcing (Source)
"""
struct StableBLGeostrophic{PV <: Momentum, FT} <: TendencyDef{Source, PV}
    "Coriolis parameter [s⁻¹]"
    f_coriolis::FT
    "Eastward geostrophic velocity `[m/s]` (Base)"
    u_geostrophic::FT
    "Eastward geostrophic velocity `[m/s]` (Slope)"
    u_slope::FT
    "Northward geostrophic velocity `[m/s]`"
    v_geostrophic::FT
end
StableBLGeostrophic(::Type{FT}, args...) where {FT} =
    StableBLGeostrophic{Momentum, FT}(args...)

function source(s::StableBLGeostrophic{Momentum}, m, args)
    @unpack state, aux = args
    @unpack f_coriolis, u_geostrophic, u_slope, v_geostrophic = s

    z = altitude(m, aux)
    # Note z dependence of eastward geostrophic velocity
    u_geo = SVector(u_geostrophic + u_slope * z, v_geostrophic, 0)
    ẑ = vertical_unit_vector(m, aux)
    fkvector = f_coriolis * ẑ
    # Accumulate sources
    return -fkvector × (state.ρu .- state.ρ * u_geo)
end

"""
  StableBL Sponge (Source)
"""
struct StableBLSponge{PV <: Momentum, FT} <: TendencyDef{Source, PV}
    "Maximum domain altitude (m)"
    z_max::FT
    "Altitude at with sponge starts (m)"
    z_sponge::FT
    "Sponge Strength 0 ⩽ α_max ⩽ 1"
    α_max::FT
    "Sponge exponent"
    γ::FT
    "Eastward geostrophic velocity `[m/s]` (Base)"
    u_geostrophic::FT
    "Eastward geostrophic velocity `[m/s]` (Slope)"
    u_slope::FT
    "Northward geostrophic velocity `[m/s]`"
    v_geostrophic::FT
end

StableBLSponge(::Type{FT}, args...) where {FT} =
    StableBLSponge{Momentum, FT}(args...)

function source(s::StableBLSponge{Momentum}, m, args)
    @unpack state, aux = args

    @unpack z_max, z_sponge, α_max, γ = s
    @unpack u_geostrophic, u_slope, v_geostrophic = s

    z = altitude(m, aux)
    u_geo = SVector(u_geostrophic + u_slope * z, v_geostrophic, 0)
    ẑ = vertical_unit_vector(m, aux)
    # Accumulate sources
    if z_sponge <= z
        r = (z - z_sponge) / (z_max - z_sponge)
        β_sponge = α_max * sinpi(r / 2)^s.γ
        return -β_sponge * (state.ρu .- state.ρ * u_geo)
    else
        FT = eltype(state)
        return SVector{3, FT}(0, 0, 0)
    end
end

add_perturbations!(state, localgeo) = nothing

"""
  Initial Condition for StableBoundaryLayer LES
"""
function init_problem!(problem, bl, state, aux, localgeo, t)
    (x, y, z) = localgeo.coord
    # Problem floating point precision
    FT = eltype(state)
    R_gas::FT = R_d(bl.param_set)
    c_p::FT = cp_d(bl.param_set)
    c_v::FT = cv_d(bl.param_set)
    p0::FT = MSLP(bl.param_set)
    _grav::FT = grav(bl.param_set)
    γ::FT = c_p / c_v
    # Initialise speeds [u = Eastward, v = Northward, w = Vertical]
    u::FT = 8
    v::FT = 0
    w::FT = 0
    # Assign piecewise quantities to θ_liq and q_tot
    θ_liq::FT = 0
    q_tot::FT = 0
    # Piecewise functions for potential temperature and total moisture
    z1 = FT(100)
    if z <= z1
        θ_liq = FT(265)
    else
        θ_liq = FT(265) + FT(0.01) * (z - z1)
    end
    θ = θ_liq
    p = aux.ref_state.p
    # Establish thermodynamic state and moist phase partitioning
    if bl.moisture isa DryModel
        TS = PhaseDry_pθ(bl.param_set, p, θ)
    else
        TS = PhaseEquil_pθq(bl.param_set, p, θ_liq, q_tot)
    end
<<<<<<< HEAD
=======
    ρ = bl.compressibility isa Compressible ? air_density(TS) : aux.ref_state.ρ
>>>>>>> 0c09c596

    ρ = bl.compressibility isa Compressible ? air_density(TS) : aux.ref_state.ρ
    # Compute momentum contributions
    ρu = ρ * u
    ρv = ρ * v
    ρw = ρ * w

    # Compute energy contributions
    e_kin = FT(1 // 2) * (u^2 + v^2 + w^2)
    e_pot = _grav * z
    ρe_tot = ρ * total_energy(e_kin, e_pot, TS)

    # Assign initial conditions for prognostic state variables
    state.ρ = ρ
    state.ρu = SVector(ρu, ρv, ρw)
    state.energy.ρe = ρe_tot
    if !(bl.moisture isa DryModel)
        state.moisture.ρq_tot = ρ * q_tot
    end
    add_perturbations!(state, localgeo)
    init_state_prognostic!(bl.turbconv, bl, state, aux, localgeo, t)
end

function surface_temperature_variation(state, t)
    FT = eltype(state)
    return FT(265) - FT(1 / 4) * (t / 3600)
end

function stable_bl_model(
    ::Type{FT},
    config_type,
    zmax,
    surface_flux;
    turbulence = ConstantKinematicViscosity(FT(0)),
    turbconv = NoTurbConv(),
    compressibility = Compressible(),
    moisture_model = "dry",
) where {FT}

    ics = init_problem!     # Initial conditions

    C_drag_::FT = C_drag(param_set) # FT(0.001)    # Momentum exchange coefficient
    u_star = FT(0.30)

    z_sponge = FT(300)     # Start of sponge layer
    α_max = FT(0.75)       # Strength of sponge layer (timescale)
    γ = 2                  # Strength of sponge layer (exponent)

    u_geostrophic = FT(8)        # Eastward relaxation speed
    u_slope = FT(0)              # Slope of altitude-dependent relaxation speed
    v_geostrophic = FT(0)        # Northward relaxation speed
    f_coriolis = FT(1.39e-4) # Coriolis parameter at 73N

    q_sfc = FT(0)

    g = compressibility isa Compressible ? (Gravity(),) : ()

    # Assemble source components
    source_default = (
        g...,
        StableBLSponge(
            FT,
            zmax,
            z_sponge,
            α_max,
            γ,
            u_geostrophic,
            u_slope,
            v_geostrophic,
        ),
        StableBLGeostrophic(
            FT,
            f_coriolis,
            u_geostrophic,
            u_slope,
            v_geostrophic,
        ),
        turbconv_sources(turbconv)...,
    )
    if moisture_model == "dry"
        source = source_default
        moisture = DryModel()
    elseif moisture_model == "equilibrium"
        source = source_default
        moisture = EquilMoist{FT}(; maxiter = 5, tolerance = FT(0.1))
    elseif moisture_model == "nonequilibrium"
        source = (source_default..., CreateClouds()...)
        moisture = NonEquilMoist()
    else
        @warn @sprintf(
            """
%s: unrecognized moisture_model in source terms, using the defaults""",
            moisture_model,
        )
        source = source_default
    end
    # Set up problem initial and boundary conditions
    if surface_flux == "prescribed"
        energy_bc = PrescribedEnergyFlux((state, aux, t) -> LHF + SHF)
        moisture_bc = PrescribedMoistureFlux((state, aux, t) -> moisture_flux)
    elseif surface_flux == "bulk"
        energy_bc = BulkFormulaEnergy(
            (bl, state, aux, t, normPu_int) -> C_drag_,
            (bl, state, aux, t) ->
                (surface_temperature_variation(state, t), q_sfc),
        )
        moisture_bc = BulkFormulaMoisture(
            (state, aux, t, normPu_int) -> C_drag_,
            (state, aux, t) -> q_sfc,
        )
    elseif surface_flux == "custom_sbl"
        energy_bc = PrescribedTemperature(
            (state, aux, t) -> surface_temperature_variation(state, t),
        )
        moisture_bc = BulkFormulaMoisture(
            (state, aux, t, normPu_int) -> C_drag_,
            (state, aux, t) -> q_sfc,
        )
    else
        @warn @sprintf(
            """
%s: unrecognized surface flux; using 'prescribed'""",
            surface_flux,
        )
    end

    if moisture_model == "dry"
        boundary_conditions = (
            AtmosBC(
                momentum = Impenetrable(DragLaw(
                    # normPu_int is the internal horizontal speed
                    # P represents the projection onto the horizontal
                    (state, aux, t, normPu_int) -> (u_star / normPu_int)^2,
                )),
                energy = energy_bc,
                turbconv = turbconv_bcs(turbconv)[1],
            ),
            AtmosBC(turbconv = turbconv_bcs(turbconv)[2]),
        )
    else
        boundary_conditions = (
            AtmosBC(
                momentum = Impenetrable(DragLaw(
                    # normPu_int is the internal horizontal speed
                    # P represents the projection onto the horizontal
                    (state, aux, t, normPu_int) -> (u_star / normPu_int)^2,
                )),
                energy = energy_bc,
                moisture = moisture_bc,
                turbconv = turbconv_bcs(turbconv)[1],
            ),
            AtmosBC(turbconv = turbconv_bcs(turbconv)[2]),
        )
    end

    moisture_flux = FT(0)
    problem = AtmosProblem(
        init_state_prognostic = ics,
        boundaryconditions = boundary_conditions,
    )

    # Assemble model components
    model = AtmosModel{FT}(
        config_type,
        param_set;
        problem = problem,
        turbulence = turbulence,
        moisture = moisture,
        source = source,
        turbconv = turbconv,
        compressibility = compressibility,
    )

    return model
end

function config_diagnostics(driver_config)
    default_dgngrp = setup_atmos_default_diagnostics(
        AtmosLESConfigType(),
        "2500steps",
        driver_config.name,
    )
    core_dgngrp = setup_atmos_core_diagnostics(
        AtmosLESConfigType(),
        "2500steps",
        driver_config.name,
    )
    return ClimateMachine.DiagnosticsConfiguration([
        default_dgngrp,
        core_dgngrp,
    ])
end<|MERGE_RESOLUTION|>--- conflicted
+++ resolved
@@ -155,12 +155,9 @@
     else
         TS = PhaseEquil_pθq(bl.param_set, p, θ_liq, q_tot)
     end
-<<<<<<< HEAD
-=======
+
     ρ = bl.compressibility isa Compressible ? air_density(TS) : aux.ref_state.ρ
->>>>>>> 0c09c596
-
-    ρ = bl.compressibility isa Compressible ? air_density(TS) : aux.ref_state.ρ
+
     # Compute momentum contributions
     ρu = ρ * u
     ρv = ρ * v
